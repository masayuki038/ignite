<?xml version="1.0" encoding="UTF-8"?>

<!--
  Licensed to the Apache Software Foundation (ASF) under one or more
  contributor license agreements.  See the NOTICE file distributed with
  this work for additional information regarding copyright ownership.
  The ASF licenses this file to You under the Apache License, Version 2.0
  (the "License"); you may not use this file except in compliance with
  the License.  You may obtain a copy of the License at

       http://www.apache.org/licenses/LICENSE-2.0

  Unless required by applicable law or agreed to in writing, software
  distributed under the License is distributed on an "AS IS" BASIS,
  WITHOUT WARRANTIES OR CONDITIONS OF ANY KIND, either express or implied.
  See the License for the specific language governing permissions and
  limitations under the License.
-->

<!--
    POM file.
-->
<project xmlns="http://maven.apache.org/POM/4.0.0" xmlns:xsi="http://www.w3.org/2001/XMLSchema-instance" xsi:schemaLocation="http://maven.apache.org/POM/4.0.0 http://maven.apache.org/xsd/maven-4.0.0.xsd">
    <modelVersion>4.0.0</modelVersion>

    <parent>
        <groupId>org.apache.ignite</groupId>
        <artifactId>ignite-parent</artifactId>
        <version>1</version>
        <relativePath>../../parent</relativePath>
    </parent>

    <artifactId>ignite-hibernate</artifactId>
<<<<<<< HEAD
    <version>1.5.0-b1-SNAPSHOT</version>
=======
    <version>1.5.1-b2-SNAPSHOT</version>
>>>>>>> 250aa4f9
    <url>http://ignite.apache.org</url>

    <dependencies>
        <dependency>
            <groupId>org.apache.ignite</groupId>
            <artifactId>ignite-core</artifactId>
            <version>${project.version}</version>
        </dependency>

        <dependency>
            <groupId>org.hibernate</groupId>
            <artifactId>hibernate-core</artifactId>
            <version>4.2.6.Final</version>
        </dependency>

        <dependency>
            <groupId>org.apache.ignite</groupId>
            <artifactId>ignite-jta</artifactId>
            <version>${project.version}</version>
            <scope>test</scope>
        </dependency>

        <dependency>
            <groupId>org.ow2.jotm</groupId>
            <artifactId>jotm-core</artifactId>
            <version>2.1.9</version>
            <scope>test</scope>
        </dependency>

        <dependency>
            <groupId>commons-dbcp</groupId>
            <artifactId>commons-dbcp</artifactId>
            <version>1.4</version>
            <scope>test</scope>
        </dependency>

        <dependency>
            <groupId>com.h2database</groupId>
            <artifactId>h2</artifactId>
            <version>${h2.version}</version>
            <scope>test</scope>
        </dependency>

        <dependency>
            <groupId>javax.resource</groupId>
            <artifactId>connector-api</artifactId>
            <version>1.5</version>
            <scope>test</scope>
        </dependency>

        <dependency>
            <groupId>org.apache.ignite</groupId>
            <artifactId>ignite-core</artifactId>
            <version>${project.version}</version>
            <type>test-jar</type>
            <scope>test</scope>
        </dependency>

        <dependency>
            <groupId>org.apache.ignite</groupId>
            <artifactId>ignite-spring</artifactId>
            <version>${project.version}</version>
            <scope>test</scope>
        </dependency>

        <dependency>
            <groupId>org.apache.ignite</groupId>
            <artifactId>ignite-log4j</artifactId>
            <version>${project.version}</version>
            <scope>test</scope>
        </dependency>

        <dependency>
            <groupId>org.springframework</groupId>
            <artifactId>spring-beans</artifactId>
            <version>${spring.version}</version>
            <scope>test</scope>
        </dependency>

        <dependency>
            <groupId>org.springframework</groupId>
            <artifactId>spring-context</artifactId>
            <version>${spring.version}</version>
            <scope>test</scope>
        </dependency>
    </dependencies>

    <build>
        <testResources>
            <testResource>
                <directory>src/main/java</directory>
                <excludes>
                    <exclude>**/*.java</exclude>
                </excludes>
            </testResource>
            <testResource>
                <directory>src/test/java</directory>
                <excludes>
                    <exclude>**/*.java</exclude>
                </excludes>
            </testResource>
        </testResources>

        <plugins>
            <!-- Generate the OSGi MANIFEST.MF for this bundle. -->
            <plugin>
                <groupId>org.apache.felix</groupId>
                <artifactId>maven-bundle-plugin</artifactId>
            </plugin>
        </plugins>
    </build>
</project><|MERGE_RESOLUTION|>--- conflicted
+++ resolved
@@ -31,11 +31,7 @@
     </parent>
 
     <artifactId>ignite-hibernate</artifactId>
-<<<<<<< HEAD
-    <version>1.5.0-b1-SNAPSHOT</version>
-=======
     <version>1.5.1-b2-SNAPSHOT</version>
->>>>>>> 250aa4f9
     <url>http://ignite.apache.org</url>
 
     <dependencies>
@@ -75,7 +71,7 @@
         <dependency>
             <groupId>com.h2database</groupId>
             <artifactId>h2</artifactId>
-            <version>${h2.version}</version>
+            <version>1.3.175</version>
             <scope>test</scope>
         </dependency>
 
@@ -138,13 +134,5 @@
                 </excludes>
             </testResource>
         </testResources>
-
-        <plugins>
-            <!-- Generate the OSGi MANIFEST.MF for this bundle. -->
-            <plugin>
-                <groupId>org.apache.felix</groupId>
-                <artifactId>maven-bundle-plugin</artifactId>
-            </plugin>
-        </plugins>
     </build>
 </project>