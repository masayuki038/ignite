<?xml version="1.0" encoding="UTF-8"?>

<!--
  Licensed to the Apache Software Foundation (ASF) under one or more
  contributor license agreements.  See the NOTICE file distributed with
  this work for additional information regarding copyright ownership.
  The ASF licenses this file to You under the Apache License, Version 2.0
  (the "License"); you may not use this file except in compliance with
  the License.  You may obtain a copy of the License at

       http://www.apache.org/licenses/LICENSE-2.0

  Unless required by applicable law or agreed to in writing, software
  distributed under the License is distributed on an "AS IS" BASIS,
  WITHOUT WARRANTIES OR CONDITIONS OF ANY KIND, either express or implied.
  See the License for the specific language governing permissions and
  limitations under the License.
-->

<beans xmlns="http://www.springframework.org/schema/beans"
       xmlns:xsi="http://www.w3.org/2001/XMLSchema-instance"
       xsi:schemaLocation="http://www.springframework.org/schema/beans
        http://www.springframework.org/schema/beans/spring-beans.xsd">
    <bean id="grid.cfg" class="org.apache.ignite.configuration.IgniteConfiguration">
        <property name="localHost" value="127.0.0.1"/>
        <property name="connectorConfiguration"><null/></property>

        <property name="gridName" value="grid1"/>

        <property name="metricsUpdateFrequency" value="1000"/>
        <property name="metricsLogFrequency" value="0"/>

        <property name="userAttributes">
            <map>
                <entry key="my_attr" value="value1"/>
            </map>
        </property>

        <property name="cacheConfiguration">
            <list>
                <bean class="org.apache.ignite.configuration.CacheConfiguration">
                    <property name="startSize" value="10"/>
                </bean>
                <bean class="org.apache.ignite.configuration.CacheConfiguration">
                    <property name="name" value="cache1"/>
                    <property name="startSize" value="10"/>
                </bean>
                <bean class="org.apache.ignite.configuration.CacheConfiguration">
                    <property name="name" value="cache2"/>
                    <property name="startSize" value="10"/>
                </bean>
            </list>
        </property>

        <property name="binaryConfiguration">
            <bean class="org.apache.ignite.configuration.BinaryConfiguration">
                <property name="typeConfigurations">
                    <list>
                        <bean class="org.apache.ignite.binary.BinaryTypeConfiguration">
                            <property name="typeName" value="org.apache.ignite.platform.PlatformComputeBinarizable"/>
                        </bean>
                        <bean class="org.apache.ignite.binary.BinaryTypeConfiguration">
                            <property name="typeName" value="org.apache.ignite.platform.PlatformComputeJavaBinarizable"/>
                        </bean>
                        <bean class="org.apache.ignite.binary.BinaryTypeConfiguration">
                            <property name="typeName" value="org.apache.ignite.platform.PlatformComputeEnum"/>
                        </bean>
                    </list>
                </property>

            </bean>
        </property>

        <property name="discoverySpi">
            <bean class="org.apache.ignite.spi.discovery.tcp.TcpDiscoverySpi">
                <property name="ipFinder">
                    <bean class="org.apache.ignite.spi.discovery.tcp.ipfinder.vm.TcpDiscoveryVmIpFinder">
                        <property name="addresses">
                            <list>
                                <!-- In distributed environment, replace with actual host IP address. -->
                                <value>127.0.0.1:47500..47502</value>
                            </list>
                        </property>
                    </bean>
                </property>
            </bean>
        </property>

        <!-- Binary marshaller configuration -->
        <property name="marshaller">
<<<<<<< HEAD
            <bean class="org.apache.ignite.marshaller.portable.BinaryMarshaller"/>
=======
            <bean class="org.apache.ignite.marshaller.portable.PortableMarshaller">
                <property name="compactFooter" value="false" />
                <property name="typeConfigurations">
                    <list>
                        <bean class="org.apache.ignite.binary.BinaryTypeConfiguration">
                            <property name="className" value="org.apache.ignite.platform.PlatformComputeBinarizable"/>
                        </bean>
                        <bean class="org.apache.ignite.binary.BinaryTypeConfiguration">
                            <property name="className" value="org.apache.ignite.platform.PlatformComputeJavaBinarizable"/>
                        </bean>
                        <bean class="org.apache.ignite.binary.BinaryTypeConfiguration">
                            <property name="className" value="org.apache.ignite.platform.PlatformComputeEnum"/>
                        </bean>
                    </list>
                </property>
            </bean>
>>>>>>> 5ea0625b
        </property>
    </bean>
</beans><|MERGE_RESOLUTION|>--- conflicted
+++ resolved
@@ -54,6 +54,7 @@
 
         <property name="binaryConfiguration">
             <bean class="org.apache.ignite.configuration.BinaryConfiguration">
+                <property name="compactFooter" value="false"/>
                 <property name="typeConfigurations">
                     <list>
                         <bean class="org.apache.ignite.binary.BinaryTypeConfiguration">
@@ -88,26 +89,7 @@
 
         <!-- Binary marshaller configuration -->
         <property name="marshaller">
-<<<<<<< HEAD
             <bean class="org.apache.ignite.marshaller.portable.BinaryMarshaller"/>
-=======
-            <bean class="org.apache.ignite.marshaller.portable.PortableMarshaller">
-                <property name="compactFooter" value="false" />
-                <property name="typeConfigurations">
-                    <list>
-                        <bean class="org.apache.ignite.binary.BinaryTypeConfiguration">
-                            <property name="className" value="org.apache.ignite.platform.PlatformComputeBinarizable"/>
-                        </bean>
-                        <bean class="org.apache.ignite.binary.BinaryTypeConfiguration">
-                            <property name="className" value="org.apache.ignite.platform.PlatformComputeJavaBinarizable"/>
-                        </bean>
-                        <bean class="org.apache.ignite.binary.BinaryTypeConfiguration">
-                            <property name="className" value="org.apache.ignite.platform.PlatformComputeEnum"/>
-                        </bean>
-                    </list>
-                </property>
-            </bean>
->>>>>>> 5ea0625b
         </property>
     </bean>
 </beans>