﻿<?xml version="1.0" encoding="utf-8"?>
<Project ToolsVersion="4.0" DefaultTargets="Build" xmlns="http://schemas.microsoft.com/developer/msbuild/2003">
  <Import Project="$(MSBuildExtensionsPath)\$(MSBuildToolsVersion)\Microsoft.Common.props" Condition="Exists('$(MSBuildExtensionsPath)\$(MSBuildToolsVersion)\Microsoft.Common.props')" />
  <PropertyGroup>
    <Configuration Condition=" '$(Configuration)' == '' ">Debug</Configuration>
    <Platform Condition=" '$(Platform)' == '' ">AnyCPU</Platform>
    <ProjectGuid>{6A62F66C-DA5B-4FBB-8CE7-A95F740FDC7A}</ProjectGuid>
    <OutputType>Exe</OutputType>
    <AppDesignerFolder>Properties</AppDesignerFolder>
    <RootNamespace>Apache.Ignite.Core.Tests</RootNamespace>
    <AssemblyName>Apache.Ignite.Core.Tests</AssemblyName>
    <TargetFrameworkVersion>v4.0</TargetFrameworkVersion>
    <FileAlignment>512</FileAlignment>
  </PropertyGroup>
  <PropertyGroup>
    <StartupObject />
  </PropertyGroup>
  <PropertyGroup>
    <SignAssembly>true</SignAssembly>
  </PropertyGroup>
  <PropertyGroup>
    <AssemblyOriginatorKeyFile>Apache.Ignite.Core.Tests.snk</AssemblyOriginatorKeyFile>
  </PropertyGroup>
  <PropertyGroup Condition="'$(Configuration)|$(Platform)' == 'Debug|AnyCPU'">
    <DebugSymbols>true</DebugSymbols>
    <OutputPath>bin\Debug\</OutputPath>
    <DefineConstants>DEBUG</DefineConstants>
    <AllowUnsafeBlocks>true</AllowUnsafeBlocks>
    <PlatformTarget>AnyCPU</PlatformTarget>
    <CodeAnalysisRuleSet>MinimumRecommendedRules.ruleset</CodeAnalysisRuleSet>
  </PropertyGroup>
  <PropertyGroup Condition="'$(Configuration)|$(Platform)' == 'Release|AnyCPU'">
    <OutputPath>bin\Release\</OutputPath>
    <AllowUnsafeBlocks>true</AllowUnsafeBlocks>
    <Optimize>true</Optimize>
    <PlatformTarget>AnyCPU</PlatformTarget>
    <CodeAnalysisRuleSet>MinimumRecommendedRules.ruleset</CodeAnalysisRuleSet>
  </PropertyGroup>
  <ItemGroup>
    <Reference Include="Microsoft.CSharp" />
    <Reference Include="nunit-console-runner">
      <HintPath>..\libs\nunit-console-runner.dll</HintPath>
    </Reference>
    <Reference Include="nunit.framework, Version=2.6.4.14350, Culture=neutral, PublicKeyToken=96d09a1eb7f44a77, processorArchitecture=MSIL">
      <SpecificVersion>False</SpecificVersion>
      <HintPath>..\libs\nunit.framework.dll</HintPath>
    </Reference>
    <Reference Include="System" />
    <Reference Include="System.configuration" />
    <Reference Include="System.Core" />
    <Reference Include="System.Runtime.Serialization" />
    <Reference Include="System.XML" />
  </ItemGroup>
  <ItemGroup>
    <Compile Include="Binary\BinaryBuilderSelfTestFullFooter.cs" />
    <Compile Include="Binary\BinaryCompactFooterInteropTest.cs" />
    <Compile Include="Binary\BinarySelfTestFullFooter.cs" />
    <Compile Include="Cache\CacheAffinityFieldTest.cs" />
    <Compile Include="Cache\CacheConfigurationTest.cs" />
    <Compile Include="Cache\CacheDynamicStartTest.cs" />
    <Compile Include="Cache\CacheNearTest.cs" />
    <Compile Include="Cache\CacheTestAsyncWrapper.cs" />
    <Compile Include="Cache\CacheAbstractTest.cs" />
    <Compile Include="Cache\CacheAffinityTest.cs" />
    <Compile Include="Cache\CacheEntryTest.cs" />
    <Compile Include="Cache\CacheForkedTest.cs" />
    <Compile Include="Cache\CacheLocalAtomicTest.cs" />
    <Compile Include="Cache\CacheLocalTest.cs" />
    <Compile Include="Cache\CachePartitionedAtomicNearEnabledTest.cs" />
    <Compile Include="Cache\CachePartitionedAtomicTest.cs" />
    <Compile Include="Cache\CachePartitionedNearEnabledTest.cs" />
    <Compile Include="Cache\CachePartitionedTest.cs" />
    <Compile Include="Cache\CacheReplicatedAtomicTest.cs" />
    <Compile Include="Cache\CacheReplicatedTest.cs" />
    <Compile Include="Cache\Query\CacheLinqTest.cs" />
    <Compile Include="Cache\Query\CacheQueriesCodeConfigurationTest.cs" />
    <Compile Include="Cache\Query\Continuous\ContinuousQueryAbstractTest.cs" />
    <Compile Include="Cache\Query\Continuous\ContinuousQueryAtomicBackupTest.cs" />
    <Compile Include="Cache\Query\Continuous\ContinuousQueryAtomicNoBackupTest.cs" />
    <Compile Include="Cache\Query\Continuous\ContinuousQueryNoBackupAbstractTest.cs" />
    <Compile Include="Cache\Query\Continuous\ContinuousQueryTransactionalBackupTest.cs" />
    <Compile Include="Cache\Query\Continuous\ContinuousQueryTransactionalNoBackupTest.cs" />
    <Compile Include="Cache\Query\CacheQueriesTest.cs" />
    <Compile Include="Cache\Store\CacheParallelLoadStoreTest.cs" />
    <Compile Include="Cache\Store\CacheStoreSessionTest.cs" />
    <Compile Include="Cache\Store\CacheStoreTest.cs" />
    <Compile Include="Cache\Store\CacheStoreTestCodeConfig.cs" />
    <Compile Include="Cache\Store\CacheTestParallelLoadStore.cs" />
    <Compile Include="Cache\Store\CacheTestStore.cs" />
    <Compile Include="Compute\CancellationTest.cs" />
    <Compile Include="Compute\ComputeApiTestFullFooter.cs" />
    <Compile Include="Compute\Forked\ForkedBinarizableClosureTaskTest.cs" />
    <Compile Include="Compute\Forked\ForkedResourceTaskTest.cs" />
    <Compile Include="Compute\Forked\ForkedSerializableClosureTaskTest.cs" />
    <Compile Include="Compute\Forked\ForkedTaskAdapterTest.cs" />
    <Compile Include="Compute\AbstractTaskTest.cs" />
    <Compile Include="Compute\ClosureTaskTest.cs" />
    <Compile Include="Compute\ComputeApiTest.cs" />
    <Compile Include="Compute\ComputeMultithreadedTest.cs" />
    <Compile Include="Compute\IgniteExceptionTaskSelfTest.cs" />
    <Compile Include="Compute\FailoverTaskSelfTest.cs" />
    <Compile Include="Compute\BinarizableClosureTaskTest.cs" />
    <Compile Include="Compute\BinarizableTaskTest.cs" />
    <Compile Include="Compute\MixedClusterTest.cs" />
<<<<<<< HEAD
=======
    <Compile Include="Cache\Query\Continuous\ContinuousQueryJavaFilterTest.cs" />
>>>>>>> 4a8fb8f3
    <Compile Include="Compute\ResourceTaskTest.cs" />
    <Compile Include="Compute\SerializableClosureTaskTest.cs" />
    <Compile Include="Compute\TaskAdapterTest.cs" />
    <Compile Include="Compute\TaskResultTest.cs" />
    <Compile Include="Dataload\DataStreamerTest.cs" />
    <Compile Include="Dataload\DataStreamerTestTopologyChange.cs" />
    <Compile Include="DataStructures\AtomicLongTest.cs" />
    <Compile Include="DataStructures\AtomicReferenceTest.cs" />
    <Compile Include="DataStructures\AtomicSequenceTest.cs" />
    <Compile Include="DeploymentTest.cs" />
    <Compile Include="EventsTest.cs" />
    <Compile Include="Examples\Example.cs" />
    <Compile Include="Examples\ExamplesTest.cs" />
    <Compile Include="Examples\PathUtil.cs" />
    <Compile Include="Examples\ProjectFilesTest.cs" />
    <Compile Include="ExceptionsTest.cs" />
    <Compile Include="ExecutableTest.cs" />
    <Compile Include="FutureTest.cs" />
    <Compile Include="IgniteConfigurationSectionTest.cs" />
    <Compile Include="IgniteConfigurationSerializerTest.cs" />
    <Compile Include="IgniteConfigurationTest.cs" />
    <Compile Include="IgniteTestBase.cs" />
    <Compile Include="JavaHomeTest.cs" />
    <Compile Include="LifecycleTest.cs" />
    <Compile Include="LoadDllTest.cs" />
    <Compile Include="IgniteManagerTest.cs" />
    <Compile Include="MarshallerTest.cs" />
    <Compile Include="MessagingTest.cs" />
    <Compile Include="BinaryConfigurationTest.cs" />
    <Compile Include="Binary\BinaryStructureTest.cs" />
    <Compile Include="ProcessExtensions.cs" />
    <Compile Include="ProjectFilesTest.cs" />
    <Compile Include="ReconnectTest.cs" />
    <Compile Include="SerializationTest.cs" />
    <Compile Include="IgniteStartStopTest.cs" />
    <Compile Include="Services\ServicesTestFullFooter.cs" />
    <Compile Include="TestUtils.cs" />
    <Compile Include="Memory\InteropMemoryTest.cs" />
    <Compile Include="Binary\BinaryBuilderSelfTest.cs" />
    <Compile Include="Binary\BinarySelfTest.cs" />
    <Compile Include="Process\IgniteProcess.cs" />
    <Compile Include="Process\IgniteProcessConsoleOutputReader.cs" />
    <Compile Include="Process\IIgniteProcessOutputReader.cs" />
    <Compile Include="Properties\AssemblyInfo.cs" />
    <Compile Include="Query\ImplicitBinarizablePerson.cs" />
    <Compile Include="Query\NoDefBinarizablePerson.cs" />
    <Compile Include="Query\BinarizablePerson.cs" />
    <Compile Include="Services\ServicesTest.cs" />
    <Compile Include="Services\ServicesTestAsync.cs" />
    <Compile Include="Services\ServiceProxyTest.cs" />
    <Compile Include="Services\ServicesAsyncWrapper.cs" />
    <Compile Include="TestRunner.cs" />
    <Compile Include="TypeResolverTest.cs" />
  </ItemGroup>
  <ItemGroup>
    <ProjectReference Include="..\Apache.Ignite.Core\Apache.Ignite.Core.csproj">
      <Project>{4CD2F726-7E2B-46C4-A5BA-057BB82EECB6}</Project>
      <Name>Apache.Ignite.Core</Name>
    </ProjectReference>
    <ProjectReference Include="..\Apache.Ignite.Linq\Apache.Ignite.Linq.csproj">
      <Project>{5b571661-17f4-4f29-8c7d-0edb38ca9b55}</Project>
      <Name>Apache.Ignite.Linq</Name>
    </ProjectReference>
    <ProjectReference Include="..\Apache.Ignite\Apache.Ignite.csproj">
      <Project>{27F7F3C6-BDDE-43A9-B565-856F8395A04B}</Project>
      <Name>Apache.Ignite</Name>
    </ProjectReference>
    <ProjectReference Include="..\Examples\Apache.Ignite.ExamplesDll\Apache.Ignite.ExamplesDll.csproj">
      <Project>{dfb08363-202e-412d-8812-349ef10a8702}</Project>
      <Name>Apache.Ignite.ExamplesDll</Name>
    </ProjectReference>
    <ProjectReference Include="..\Examples\Apache.Ignite.Examples\Apache.Ignite.Examples.csproj">
      <Project>{069fa680-3c4d-43a9-b84f-e67513b87827}</Project>
      <Name>Apache.Ignite.Examples</Name>
    </ProjectReference>
    <ProjectReference Include="..\Apache.Ignite.Core.Tests.TestDll\Apache.Ignite.Core.Tests.TestDll.csproj">
      <Project>{F4A69E2D-908E-4F0F-A794-84D508D60E5F}</Project>
      <Name>Apache.Ignite.Core.Tests.TestDll</Name>
    </ProjectReference>
  </ItemGroup>
  <ItemGroup>
    <Content Include="Config\cache-binarizables.xml">
      <CopyToOutputDirectory>PreserveNewest</CopyToOutputDirectory>
    </Content>
    <Content Include="Config\cache-local-node.xml">
      <SubType>Designer</SubType>
      <CopyToOutputDirectory>PreserveNewest</CopyToOutputDirectory>
    </Content>
    <Content Include="Config\cache-query-continuous.xml">
      <CopyToOutputDirectory>PreserveNewest</CopyToOutputDirectory>
    </Content>
    <Content Include="Config\cache-query.xml">
      <CopyToOutputDirectory>PreserveNewest</CopyToOutputDirectory>
      <SubType>Designer</SubType>
    </Content>
    <Content Include="Config\Cache\Store\cache-store-session.xml">
      <CopyToOutputDirectory>PreserveNewest</CopyToOutputDirectory>
    </Content>
    <Content Include="Config\Compute\compute-grid1.xml">
      <CopyToOutputDirectory>PreserveNewest</CopyToOutputDirectory>
    </Content>
    <Content Include="Config\Compute\compute-grid2.xml">
      <CopyToOutputDirectory>PreserveNewest</CopyToOutputDirectory>
    </Content>
    <Content Include="Config\Compute\compute-grid3.xml">
      <CopyToOutputDirectory>PreserveNewest</CopyToOutputDirectory>
    </Content>
    <Content Include="Config\Compute\compute-standalone.xml">
      <CopyToOutputDirectory>PreserveNewest</CopyToOutputDirectory>
    </Content>
    <Content Include="Config\Dynamic\dynamic-client.xml">
      <CopyToOutputDirectory>PreserveNewest</CopyToOutputDirectory>
    </Content>
    <Content Include="Config\Dynamic\dynamic-data-no-cfg.xml">
      <CopyToOutputDirectory>PreserveNewest</CopyToOutputDirectory>
    </Content>
    <Content Include="Config\Dynamic\dynamic-data.xml">
      <CopyToOutputDirectory>PreserveNewest</CopyToOutputDirectory>
    </Content>
    <Content Include="Config\Lifecycle\lifecycle-beans.xml">
      <CopyToOutputDirectory>PreserveNewest</CopyToOutputDirectory>
    </Content>
    <Content Include="Config\Lifecycle\lifecycle-no-beans.xml">
      <CopyToOutputDirectory>PreserveNewest</CopyToOutputDirectory>
    </Content>
    <Content Include="Config\marshaller-default.xml">
      <CopyToOutputDirectory>PreserveNewest</CopyToOutputDirectory>
    </Content>
    <Content Include="Config\marshaller-invalid.xml">
      <CopyToOutputDirectory>PreserveNewest</CopyToOutputDirectory>
    </Content>
    <Content Include="Config\marshaller-explicit.xml">
      <CopyToOutputDirectory>PreserveNewest</CopyToOutputDirectory>
    </Content>
    <Content Include="Config\native-client-test-cache-affinity.xml">
      <CopyToOutputDirectory>PreserveNewest</CopyToOutputDirectory>
    </Content>
    <Content Include="Config\native-client-test-cache-parallel-store.xml">
      <CopyToOutputDirectory>PreserveNewest</CopyToOutputDirectory>
    </Content>
    <Content Include="Config\native-client-test-cache-store.xml">
      <CopyToOutputDirectory>PreserveNewest</CopyToOutputDirectory>
    </Content>
    <Content Include="Config\native-client-test-cache.xml">
      <CopyToOutputDirectory>PreserveNewest</CopyToOutputDirectory>
    </Content>
    <Content Include="Config\reconnect-test.xml">
      <CopyToOutputDirectory>PreserveNewest</CopyToOutputDirectory>
    </Content>
    <Content Include="Config\start-test-grid1.xml">
      <CopyToOutputDirectory>PreserveNewest</CopyToOutputDirectory>
    </Content>
    <Content Include="Config\start-test-grid2.xml">
      <CopyToOutputDirectory>PreserveNewest</CopyToOutputDirectory>
    </Content>
    <Content Include="Config\start-test-grid3.xml">
      <CopyToOutputDirectory>PreserveNewest</CopyToOutputDirectory>
    </Content>
  </ItemGroup>
  <ItemGroup>
    <Content Include="Config\Apache.Ignite.exe.config.test">
      <CopyToOutputDirectory>PreserveNewest</CopyToOutputDirectory>
    </Content>
  </ItemGroup>
  <ItemGroup>
    <None Include="Apache.Ignite.Core.Tests.nunit" />
    <None Include="Apache.Ignite.Core.Tests.snk" />
    <None Include="app.config" />
    <Content Include="Config\ignite-dotnet-cfg.xml">
      <CopyToOutputDirectory>PreserveNewest</CopyToOutputDirectory>
    </Content>
    <None Include="Config\Apache.Ignite.exe.config.test3">
      <CopyToOutputDirectory>PreserveNewest</CopyToOutputDirectory>
    </None>
    <None Include="Config\Apache.Ignite.exe.config.test2">
      <CopyToOutputDirectory>PreserveNewest</CopyToOutputDirectory>
    </None>
  </ItemGroup>
  <Import Project="$(MSBuildToolsPath)\Microsoft.CSharp.targets" />
  <PropertyGroup Condition="'$(Platform)' != 'AnyCPU'">
    <PostBuildEvent>copy /Y $(SolutionDir)Apache.Ignite\bin\$(PlatformName)\$(ConfigurationName)\Apache.Ignite.exe $(ProjectDir)$(OutDir)
copy /Y $(SolutionDir)Apache.Ignite\bin\$(PlatformName)\$(ConfigurationName)\Apache.Ignite.exe.config $(ProjectDir)$(OutDir)</PostBuildEvent>
  </PropertyGroup>
  <PropertyGroup Condition="'$(Platform)' == 'AnyCPU'">
    <PostBuildEvent>copy /Y $(SolutionDir)Apache.Ignite\bin\$(ConfigurationName)\Apache.Ignite.exe $(ProjectDir)$(OutDir)
copy /Y $(SolutionDir)Apache.Ignite\bin\$(ConfigurationName)\Apache.Ignite.exe.config $(ProjectDir)$(OutDir)</PostBuildEvent>
  </PropertyGroup>
  <!-- To modify your build process, add your task inside one of the targets below and uncomment it. 
       Other similar extension points exist, see Microsoft.Common.targets.
  <Target Name="BeforeBuild">
  </Target>
  <Target Name="AfterBuild">
  </Target>
  -->
</Project><|MERGE_RESOLUTION|>--- conflicted
+++ resolved
@@ -102,10 +102,7 @@
     <Compile Include="Compute\BinarizableClosureTaskTest.cs" />
     <Compile Include="Compute\BinarizableTaskTest.cs" />
     <Compile Include="Compute\MixedClusterTest.cs" />
-<<<<<<< HEAD
-=======
     <Compile Include="Cache\Query\Continuous\ContinuousQueryJavaFilterTest.cs" />
->>>>>>> 4a8fb8f3
     <Compile Include="Compute\ResourceTaskTest.cs" />
     <Compile Include="Compute\SerializableClosureTaskTest.cs" />
     <Compile Include="Compute\TaskAdapterTest.cs" />
