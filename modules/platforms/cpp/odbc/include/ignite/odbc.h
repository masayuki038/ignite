/*
 * Licensed to the Apache Software Foundation (ASF) under one or more
 * contributor license agreements.  See the NOTICE file distributed with
 * this work for additional information regarding copyright ownership.
 * The ASF licenses this file to You under the Apache License, Version 2.0
 * (the "License"); you may not use this file except in compliance with
 * the License.  You may obtain a copy of the License at
 *
 *      http://www.apache.org/licenses/LICENSE-2.0
 *
 * Unless required by applicable law or agreed to in writing, software
 * distributed under the License is distributed on an "AS IS" BASIS,
 * WITHOUT WARRANTIES OR CONDITIONS OF ANY KIND, either express or implied.
 * See the License for the specific language governing permissions and
 * limitations under the License.
 */

#ifndef _IGNITE_ODBC_ODBC
#define _IGNITE_ODBC_ODBC

#include "ignite/odbc/system/odbc_constants.h"

/**
 * @file odbc.h
 *
 * Functions here are placed to the ignite namespace so there are no
 * collisions with standard ODBC functions when we call driver API
 * functions from other API functions. I.e, when we call SQLAllocEnv
 * from SQLAllocHandle linker can place Driver Manager call here,
 * instead of internal driver call. On other hand if we call
 * ignite::SQLAllocEnv from ignite::SQLAllocHandle we can be sure 
 * there are no collisions.
 */

namespace ignite
{
    BOOL ConfigDSN(HWND     hwndParent,
                   WORD     req,
                   LPCSTR   driver,
                   LPCSTR   attributes);

    SQLRETURN SQLGetInfo(SQLHDBC        conn,
                         SQLUSMALLINT   infoType,
                         SQLPOINTER     infoValue,
                         SQLSMALLINT    infoValueMax,
                         SQLSMALLINT*   length);

    SQLRETURN SQLAllocHandle(SQLSMALLINT type, SQLHANDLE parent, SQLHANDLE* result);

    SQLRETURN SQLAllocEnv(SQLHENV* env);

    SQLRETURN SQLAllocConnect(SQLHENV env, SQLHDBC* conn);

    SQLRETURN SQLAllocStmt(SQLHDBC conn, SQLHSTMT* stmt);

    SQLRETURN SQLFreeHandle(SQLSMALLINT type, SQLHANDLE handle);

    SQLRETURN SQLFreeEnv(SQLHENV env);

    SQLRETURN SQLFreeConnect(SQLHDBC conn);

    SQLRETURN SQLFreeStmt(SQLHSTMT stmt, SQLUSMALLINT option);

    SQLRETURN SQLCloseCursor(SQLHSTMT stmt);

    SQLRETURN SQLDriverConnect(SQLHDBC      conn,
                               SQLHWND      windowHandle,
                               SQLCHAR*     inConnectionString,
                               SQLSMALLINT  inConnectionStringLen,
                               SQLCHAR*     outConnectionString,
                               SQLSMALLINT  outConnectionStringBufferLen,
                               SQLSMALLINT* outConnectionStringLen,
                               SQLUSMALLINT driverCompletion);

    SQLRETURN SQLConnect(SQLHDBC        conn,
                         SQLCHAR*       serverName,
                         SQLSMALLINT    serverNameLen,
                         SQLCHAR*       userName,
                         SQLSMALLINT    userNameLen,
                         SQLCHAR*       auth,
                         SQLSMALLINT    authLen);

    SQLRETURN SQLDisconnect(SQLHDBC conn);

    SQLRETURN SQLPrepare(SQLHSTMT stmt, SQLCHAR* query, SQLINTEGER queryLen);

    SQLRETURN SQLExecute(SQLHSTMT stmt);

    SQLRETURN SQLExecDirect(SQLHSTMT stmt, SQLCHAR* query, SQLINTEGER queryLen);

    SQLRETURN SQLBindCol(SQLHSTMT       stmt,
                         SQLUSMALLINT   colNum,
                         SQLSMALLINT    targetType,
                         SQLPOINTER     targetValue,
                         SQLLEN         bufferLength,
                         SQLLEN*        strLengthOrIndicator);

    SQLRETURN SQLFetch(SQLHSTMT stmt);

    SQLRETURN SQLFetchScroll(SQLHSTMT stmt, SQLSMALLINT orientation, SQLLEN offset);

    SQLRETURN SQLExtendedFetch(SQLHSTMT         stmt,
                               SQLUSMALLINT     orientation,
                               SQLLEN           offset,
                               SQLULEN*         rowCount,
                               SQLUSMALLINT*    rowStatusArray);

    SQLRETURN SQLNumResultCols(SQLHSTMT stmt, SQLSMALLINT *columnNum);

    SQLRETURN SQLTables(SQLHSTMT    stmt,
                        SQLCHAR*    catalogName,
                        SQLSMALLINT catalogNameLen,
                        SQLCHAR*    schemaName,
                        SQLSMALLINT schemaNameLen,
                        SQLCHAR*    tableName,
                        SQLSMALLINT tableNameLen,
                        SQLCHAR*    tableType,
                        SQLSMALLINT tableTypeLen);

    SQLRETURN SQLColumns(SQLHSTMT       stmt,
                         SQLCHAR*       catalogName,
                         SQLSMALLINT    catalogNameLen,
                         SQLCHAR*       schemaName,
                         SQLSMALLINT    schemaNameLen,
                         SQLCHAR*       tableName,
                         SQLSMALLINT    tableNameLen,
                         SQLCHAR*       columnName,
                         SQLSMALLINT    columnNameLen);

    SQLRETURN SQLMoreResults(SQLHSTMT stmt);

    SQLRETURN SQLBindParameter(SQLHSTMT     stmt,
                               SQLUSMALLINT paramIdx,
                               SQLSMALLINT  ioType,
                               SQLSMALLINT  bufferType,
                               SQLSMALLINT  paramSqlType,
                               SQLULEN      columnSize,
                               SQLSMALLINT  decDigits,
                               SQLPOINTER   buffer,
                               SQLLEN       bufferLen,
                               SQLLEN*      resLen);

    SQLRETURN SQLNativeSql(SQLHDBC      conn,
                           SQLCHAR*     inQuery,
                           SQLINTEGER   inQueryLen,
                           SQLCHAR*     outQueryBuffer,
                           SQLINTEGER   outQueryBufferLen,
                           SQLINTEGER*  outQueryLen);

    SQLRETURN SQLColAttribute(SQLHSTMT        stmt,
                              SQLUSMALLINT    columnNum,
                              SQLUSMALLINT    fieldId,
                              SQLPOINTER      strAttr,
                              SQLSMALLINT     bufferLen,
                              SQLSMALLINT*    strAttrLen,
                              SQLLEN*         numericAttr);

    SQLRETURN SQLDescribeCol(SQLHSTMT       stmt,
                             SQLUSMALLINT   columnNum, 
                             SQLCHAR*       columnNameBuf,
                             SQLSMALLINT    columnNameBufLen,
                             SQLSMALLINT*   columnNameLen,
                             SQLSMALLINT*   dataType, 
                             SQLULEN*       columnSize,
                             SQLSMALLINT*   decimalDigits, 
                             SQLSMALLINT*   nullable);

    SQLRETURN SQLRowCount(SQLHSTMT stmt, SQLLEN* rowCnt);

    SQLRETURN SQLForeignKeys(SQLHSTMT       stmt,
                             SQLCHAR*       primaryCatalogName,
                             SQLSMALLINT    primaryCatalogNameLen,
                             SQLCHAR*       primarySchemaName,
                             SQLSMALLINT    primarySchemaNameLen,
                             SQLCHAR*       primaryTableName,
                             SQLSMALLINT    primaryTableNameLen,
                             SQLCHAR*       foreignCatalogName,
                             SQLSMALLINT    foreignCatalogNameLen,
                             SQLCHAR*       foreignSchemaName,
                             SQLSMALLINT    foreignSchemaNameLen,
                             SQLCHAR*       foreignTableName,
                             SQLSMALLINT    foreignTableNameLen);

    SQLRETURN SQLGetStmtAttr(SQLHSTMT       stmt,
                             SQLINTEGER     attr,
                             SQLPOINTER     valueBuf,
                             SQLINTEGER     valueBufLen,
                             SQLINTEGER*    valueResLen);

    SQLRETURN SQLSetStmtAttr(SQLHSTMT    stmt,
                             SQLINTEGER  attr,
                             SQLPOINTER  value,
                             SQLINTEGER  valueLen);

    SQLRETURN SQLPrimaryKeys(SQLHSTMT       stmt,
                             SQLCHAR*       catalogName,
                             SQLSMALLINT    catalogNameLen,
                             SQLCHAR*       schemaName,
                             SQLSMALLINT    schemaNameLen,
                             SQLCHAR*       tableName,
                             SQLSMALLINT    tableNameLen);

    SQLRETURN SQLNumParams(SQLHSTMT stmt, SQLSMALLINT* paramCnt);

    SQLRETURN SQLGetDiagField(SQLSMALLINT   handleType,
                              SQLHANDLE     handle,
                              SQLSMALLINT   recNum,
                              SQLSMALLINT   diagId,
                              SQLPOINTER    buffer,
                              SQLSMALLINT   bufferLen,
                              SQLSMALLINT*  resLen);

    SQLRETURN SQLGetDiagRec(SQLSMALLINT     handleType,
                            SQLHANDLE       handle,
                            SQLSMALLINT     recNum,
                            SQLCHAR*        sqlState,
                            SQLINTEGER*     nativeError,
                            SQLCHAR*        msgBuffer,
                            SQLSMALLINT     msgBufferLen,
                            SQLSMALLINT*    msgLen);

    SQLRETURN SQLGetTypeInfo(SQLHSTMT stmt, SQLSMALLINT type);

    SQLRETURN SQLEndTran(SQLSMALLINT handleType, SQLHANDLE handle, SQLSMALLINT completionType);

    SQLRETURN SQLGetData(SQLHSTMT       stmt,
                         SQLUSMALLINT   colNum,
                         SQLSMALLINT    targetType,
                         SQLPOINTER     targetValue,
                         SQLLEN         bufferLength,
                         SQLLEN*        strLengthOrIndicator);

    SQLRETURN SQLSetEnvAttr(SQLHENV     env,
                            SQLINTEGER  attr,
                            SQLPOINTER  value,
                            SQLINTEGER  valueLen);

    SQLRETURN SQLGetEnvAttr(SQLHENV     env,
                            SQLINTEGER  attr,
                            SQLPOINTER  valueBuf,
                            SQLINTEGER  valueBufLen,
                            SQLINTEGER* valueResLen);

    SQLRETURN SQLSpecialColumns(SQLHSTMT    stmt,
                                SQLSMALLINT idType,
                                SQLCHAR*    catalogName,
                                SQLSMALLINT catalogNameLen,
                                SQLCHAR*    schemaName,
                                SQLSMALLINT schemaNameLen,
                                SQLCHAR*    tableName,
                                SQLSMALLINT tableNameLen,
                                SQLSMALLINT scope,
                                SQLSMALLINT nullable);
<<<<<<< HEAD
=======

    SQLRETURN SQLParamData(SQLHSTMT stmt, SQLPOINTER* value);

    SQLRETURN SQLPutData(SQLHSTMT stmt, SQLPOINTER data, SQLLEN strLengthOrIndicator);
>>>>>>> 350e8465
} // namespace ignite

#endif //_IGNITE_ODBC<|MERGE_RESOLUTION|>--- conflicted
+++ resolved
@@ -251,13 +251,10 @@
                                 SQLSMALLINT tableNameLen,
                                 SQLSMALLINT scope,
                                 SQLSMALLINT nullable);
-<<<<<<< HEAD
-=======
 
     SQLRETURN SQLParamData(SQLHSTMT stmt, SQLPOINTER* value);
 
     SQLRETURN SQLPutData(SQLHSTMT stmt, SQLPOINTER data, SQLLEN strLengthOrIndicator);
->>>>>>> 350e8465
 } // namespace ignite
 
 #endif //_IGNITE_ODBC