--- conflicted
+++ resolved
@@ -81,14 +81,8 @@
 
         RootPage page = cctx.offheap().rootPageForIndex(name);
 
-<<<<<<< HEAD
-        tree = new H2Tree(name, cctx.offheap().reuseList(), cctx.cacheId(),
-            dbMgr.pageMemory(), cctx.shared().wal(), cctx.offheap().globalRemoveId(),
-            tbl.rowFactory(), page.pageId().pageId(), page.isAllocated()) {
-=======
         tree = new H2Tree(name, cctx.offheap().reuseListForIndex(name), cctx.cacheId(),
             dbMgr.pageMemory(), cctx.shared().wal(), tbl.rowFactory(), page.pageId().pageId(), page.isAllocated()) {
->>>>>>> 34568eda
             @Override protected int compare(BPlusIO<SearchRow> io, ByteBuffer buf, int idx, SearchRow row)
                 throws IgniteCheckedException {
                 return compareRows(getRow(io, buf, idx), row);
