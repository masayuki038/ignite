--- conflicted
+++ resolved
@@ -79,31 +79,6 @@
         <!--<property name="credentials" value="s3cret"/>-->
     </bean>
 
-<<<<<<< HEAD
-=======
-    <!-- Configuration of Http router. -->
-    <bean id="http.router.cfg" class="org.gridgain.client.router.GridHttpRouterConfiguration"
-          scope="singleton">
-
-        <property name="logger" ref="router.log"/>
-
-        <!-- GRIDGAIN_JETTY_PORT=12200 -->
-        <property name="jettyConfigurationPath" value="${CLIENTS_MODULE_PATH}/src/test/resources/jetty/router-jetty.xml"/>
-
-        <!-- Specify list of remote grid nodes to connect. -->
-        <property name="servers">
-            <list>
-                <value>127.0.0.1:11080</value>
-            </list>
-        </property>
-
-        <!-- Specify credentials for grid connection. -->
-        <!--<property name="credentials" value="s3cret"/>-->
-
-        <property name="connectionsPerRoute" value="10"/>
-    </bean>
-
->>>>>>> 8677d1fe
     <!--
         Logger with the same configuration as in default grid instances.
     -->
