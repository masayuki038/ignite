<?xml version="1.0" encoding="UTF-8"?>

<!--
    _________        _____ __________________        _____
    __  ____/___________(_)______  /__  ____/______ ____(_)_______
    _  / __  __  ___/__  / _  __  / _  / __  _  __ `/__  / __  __ \
    / /_/ /  _  /    _  /  / /_/ /  / /_/ /  / /_/ / _  /  _  / / /
    \____/   /_/     /_/   \_,__/   \____/   \__,_/  /_/   /_/ /_/

    @xml.file.header
    Version: @xml.file.version
-->

<!--
    GridGain Spring configuration file to startup grid cache.

    When starting a standalone GridGain node, you need to execute the following command:
    {GRIDGAIN_HOME}/bin/ggstart.{bat|sh} path-to-this-file/example-cache.xml

    When starting GridGain from Java IDE, pass path to this file into GridGain:
    GridGain.start("path-to-this-file/example-benchmark.xml");
-->
<beans xmlns="http://www.springframework.org/schema/beans"
       xmlns:xsi="http://www.w3.org/2001/XMLSchema-instance"
       xmlns:util="http://www.springframework.org/schema/util"
       xsi:schemaLocation="
       http://www.springframework.org/schema/beans
       http://www.springframework.org/schema/beans/spring-beans.xsd
       http://www.springframework.org/schema/util
       http://www.springframework.org/schema/util/spring-util.xsd">

    <!--
        Optional description.
    -->
    <description>
        Spring file for grid configuration with client available endpoints.
    </description>

    <!--
        Initialize property configurer so we can reference environment variables.
    -->
    <bean id="propertyConfigurer" class="org.springframework.beans.factory.config.PropertyPlaceholderConfigurer">
        <property name="systemPropertiesModeName" value="SYSTEM_PROPERTIES_MODE_FALLBACK"/>
        <property name="searchSystemEnvironment" value="true"/>
    </bean>

    <!--
        Configuration below demonstrates how to setup a collision and failover SPI's
        to enable work stealing from overloaded nodes to underloaded nodes.

        Note that for job stealing to work, you must always use both,
        GridJobStealingCollisionSpi and GridJobStealingFailoverSPI.
    -->
    <bean id="grid.cfg" class="org.gridgain.grid.GridConfiguration">
        <property name="gridName" value="sslnode"/>

        <!-- Set to local host address. -->
        <property name="localHost" value="127.0.0.1"/>

        <!-- Enable rest protocol. -->
        <property name="restEnabled" value="true"/>

        <!-- Client configuration. -->
        <property name="clientConnectionConfiguration">
            <bean class="org.gridgain.grid.GridClientConnectionConfiguration">
                <!-- Configure TCP+SSL rest protocol. -->
                <property name="restTcpSslEnabled" value="true"/>

                <!-- Sets flag indicating whether or not SSL client authentication is required. -->
                <property name="restTcpSslClientAuth" value="true"/>

                <property name="restTcpSslContextFactory">
                    <bean class="org.gridgain.client.ssl.GridSslBasicContextFactory">
                        <property name="keyStoreFilePath" value="${CLIENTS_MODULE_PATH}/src/test/keystore/server.jks"/>
                        <property name="keyStorePassword" value="123456"/>
                        <property name="trustStoreFilePath" value="${CLIENTS_MODULE_PATH}/src/test/keystore/trust.jks"/>
                        <property name="trustStorePassword" value="123456"/>
                    </bean>
                </property>

                <property name="restTcpPort" value="10443"/>
            </bean>
        </property>

<<<<<<< HEAD
        <property name="restTcpPort" value="10443"/>

        <!-- Configure HTTPs rest protocol. -->
        <property name="restJettyPath" value="${CLIENTS_MODULE_PATH}/src/test/resources/jetty/rest-jetty-ssl.xml"/>

        <!-- Client configuration. -->
        <property name="clientConnectionConfiguration">
            <bean class="org.gridgain.grid.GridClientConnectionConfiguration">
                <!-- Configure marshaller. -->
                <property name="marshaller">
                    <bean class="org.gridgain.client.marshaller.portable.GridClientPortableMarshaller" />
                </property>
            </bean>
        </property>

=======
>>>>>>> 50acba01
        <property name="cacheConfiguration">
            <!--
                Specify list of cache configurations here. Any property from
                GridCacheConfiguration interface can be configured here.
            -->
            <list>
                <!--
                    Local cache example configuration.
                -->
                <bean class="org.gridgain.grid.cache.GridCacheConfiguration">
                    <!-- Cache name is null. -->
                    <!--<property name="name"><null/></property>-->

                    <!-- LOCAL cache mode. -->
                    <property name="cacheMode" value="LOCAL"/>

                    <property name="queryIndexEnabled" value="false"/>
                </bean>

                <!--
                    Partitioned cache example configuration.
                -->
                <bean class="org.gridgain.grid.cache.GridCacheConfiguration">
                    <!-- Cache name is 'partitioned'. -->
                    <property name="name" value="partitioned"/>

                    <!-- PARTITIONED cache mode. -->
                    <property name="cacheMode" value="PARTITIONED"/>

                    <!-- Transactional updates supported. -->
                    <property name="atomicityMode" value="TRANSACTIONAL"/>

                    <!-- Enable near cache to cache recently accessed data. -->
                    <property name="distributionMode" value="NEAR_PARTITIONED"/>

                    <property name="writeSynchronizationMode" value="FULL_SYNC"/>

                    <property name="affinity">
                        <bean class="org.gridgain.grid.cache.affinity.consistenthash.GridCacheConsistentHashAffinityFunction">
                            <constructor-arg value="1"/>
                        </bean>
                    </property>

                    <!-- Enable queries for partitioned cache -->
                    <property name="queryIndexEnabled" value="true"/>

                    <property name="queryConfiguration">
                        <bean class="org.gridgain.grid.cache.query.GridCacheQueryConfiguration">
                            <property name="typeMetadata">
                                <list>
                                    <bean class="org.gridgain.grid.cache.query.GridCacheQueryTypeMetadata">
                                        <property name="type" value="GridPortablePerson"/>
                                        <property name="ascendingFields">
                                            <map>
                                                <entry key="age" value="java.lang.Integer"/>
                                            </map>
                                        </property>
                                        <property name="queryFields">
                                            <map>
                                                <entry key="name" value="java.lang.String"/>
                                            </map>
                                        </property>
                                        <property name="textFields">
                                            <list>
                                                <value>address</value>
                                            </list>
                                        </property>
                                    </bean>
                                    <bean class="org.gridgain.grid.cache.query.GridCacheQueryTypeMetadata">
                                        <property name="type" value="GridImplicitPortablePerson"/>
                                        <property name="ascendingFields">
                                            <map>
                                                <entry key="age" value="java.lang.Integer"/>
                                            </map>
                                        </property>
                                        <property name="queryFields">
                                            <map>
                                                <entry key="name" value="java.lang.String"/>
                                            </map>
                                        </property>
                                    </bean>
                                    <bean class="org.gridgain.grid.cache.query.GridCacheQueryTypeMetadata">
                                        <property name="type" value="GridNoDefPortablePerson"/>
                                        <property name="ascendingFields">
                                            <map>
                                                <entry key="age" value="java.lang.Integer"/>
                                            </map>
                                        </property>
                                        <property name="queryFields">
                                            <map>
                                                <entry key="name" value="java.lang.String"/>
                                            </map>
                                        </property>
                                    </bean>
                                </list>
                            </property>
                        </bean>
                    </property>
                </bean>

                <!--
                    Replicated cache example configuration.
                -->
                <bean class="org.gridgain.grid.cache.GridCacheConfiguration">
                    <!-- Cache name is 'replicated'. -->
                    <property name="name" value="replicated"/>

                    <property name="writeSynchronizationMode" value="FULL_SYNC"/>

                    <property name="atomicityMode" value="TRANSACTIONAL"/>

                    <!-- REPLICATED cache mode. -->
                    <property name="cacheMode" value="REPLICATED"/>
                </bean>

                <!--
                    Replicated cache with in-memory store enabled.
                -->
                <bean class="org.gridgain.grid.cache.GridCacheConfiguration">
                    <!-- Cache name is 'replicated.store'. -->
                    <property name="name" value="replicated.store"/>

                    <property name="writeSynchronizationMode" value="FULL_SYNC"/>

                    <property name="atomicityMode" value="TRANSACTIONAL"/>

                    <!-- REPLICATED cache mode. -->
                    <property name="cacheMode" value="REPLICATED"/>

                    <!-- Store.-->
                    <property name="store">
                        <bean class="org.gridgain.client.GridHashMapStore"/>
                    </property>
                </bean>
            </list>
        </property>

        <!--
            Use passcode authentication SPI.
        - ->
        <property name="authenticationSpi">
            <bean class="org.gridgain.grid.spi.authentication.passcode.GridPasscodeAuthenticationSpi">
                <property name="passcodes">
                    <map>
                        <entry key="REMOTE_NODE" value="s3cret"/>
                        <entry key="REMOTE_CLIENT" value="s3cret"/>
                    </map>
                </property>
            </bean>
        </property>

        <!- -
            Use remember me secure session SPI.
        -->
        <property name="secureSessionSpi">
            <bean class="org.gridgain.grid.spi.securesession.rememberme.GridRememberMeSecureSessionSpi">
                <!-- Session TTL = 1 hour -->
                <property name="ttl" value="3600000"/>
            </bean>
        </property>

        <!--
            TCP discovery SPI (uses VM-shared IP-finder).
        -->
        <property name="discoverySpi">
            <bean class="org.gridgain.grid.spi.discovery.tcp.GridTcpDiscoverySpi">
                <!-- Make sure both servers (unsecured and SSL-protected) can start as independent grids. -->
                <property name="localPort" value="48500"/>

                <!-- Override default IP-finder.-->
                <property name="ipFinder">
                    <bean class="org.gridgain.grid.spi.discovery.tcp.ipfinder.vm.GridTcpDiscoveryVmIpFinder">
                        <property name="addresses">
                            <list>
                                <!--
                                    List all IP/port configurations that potentially
                                    can be started first in examples. We are assuming
                                    grid of size 10 or less.
                                -->
                                <value>127.0.0.1:48500</value>
                                <value>127.0.0.1:48501</value>
                            </list>
                        </property>
                    </bean>
                </property>
            </bean>
        </property>

        <!--
            Logger to use.
        -->
        <property name="gridLogger">
            <bean class="org.gridgain.grid.logger.log4j.GridLog4jLogger">
                <constructor-arg type="java.lang.String" value="modules/clients/src/test/resources/log4j.xml"/>
            </bean>
        </property>

        <!--
            Explicitly set custom public and system thread pools to increase
            possible started nodes count in one VM.
        -->
        <property name="executorService">
            <bean class="org.gridgain.grid.thread.GridThreadPoolExecutor">
                <constructor-arg value="SERVER"/>
                <constructor-arg type="int" value="15"/>
                <constructor-arg type="int" value="15"/>
                <constructor-arg type="long">
                    <util:constant static-field="java.lang.Long.MAX_VALUE"/>
                </constructor-arg>
                <constructor-arg type="java.util.concurrent.BlockingQueue">
                    <bean class="java.util.concurrent.LinkedBlockingQueue"/>
                </constructor-arg>
            </bean>
        </property>

        <property name="executorServiceShutdown" value="true"/>

        <property name="systemExecutorService">
            <bean class="org.gridgain.grid.thread.GridThreadPoolExecutor">
                <constructor-arg value="SYS-SERVER"/>
                <constructor-arg type="int" value="15"/>
                <constructor-arg type="int" value="15"/>
                <constructor-arg type="long">
                    <util:constant static-field="java.lang.Long.MAX_VALUE"/>
                </constructor-arg>
                <constructor-arg type="java.util.concurrent.BlockingQueue">
                    <bean class="java.util.concurrent.LinkedBlockingQueue"/>
                </constructor-arg>
            </bean>
        </property>

        <property name="systemExecutorServiceShutdown" value="true"/>

        <property name="portableConfiguration">
            <bean class="org.gridgain.portable.GridPortableConfiguration">
                <property name="typeConfigurations">
                    <list>
                        <bean class="org.gridgain.portable.GridPortableTypeConfiguration">
                            <property name="className" value="org.gridgain.client.GridClientTestPortable"/>
                        </bean>
                    </list>
                </property>
            </bean>
        </property>
    </bean>
</beans><|MERGE_RESOLUTION|>--- conflicted
+++ resolved
@@ -82,24 +82,6 @@
             </bean>
         </property>
 
-<<<<<<< HEAD
-        <property name="restTcpPort" value="10443"/>
-
-        <!-- Configure HTTPs rest protocol. -->
-        <property name="restJettyPath" value="${CLIENTS_MODULE_PATH}/src/test/resources/jetty/rest-jetty-ssl.xml"/>
-
-        <!-- Client configuration. -->
-        <property name="clientConnectionConfiguration">
-            <bean class="org.gridgain.grid.GridClientConnectionConfiguration">
-                <!-- Configure marshaller. -->
-                <property name="marshaller">
-                    <bean class="org.gridgain.client.marshaller.portable.GridClientPortableMarshaller" />
-                </property>
-            </bean>
-        </property>
-
-=======
->>>>>>> 50acba01
         <property name="cacheConfiguration">
             <!--
                 Specify list of cache configurations here. Any property from
