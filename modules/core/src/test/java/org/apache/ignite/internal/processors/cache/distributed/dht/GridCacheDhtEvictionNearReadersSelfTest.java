--- conflicted
+++ resolved
@@ -70,12 +70,7 @@
         cacheCfg.setWriteSynchronizationMode(CacheWriteSynchronizationMode.FULL_SYNC);
         cacheCfg.setSwapEnabled(false);
         cacheCfg.setEvictSynchronized(true);
-<<<<<<< HEAD
-        cacheCfg.setPreloadMode(SYNC);
-=======
-        cacheCfg.setEvictNearSynchronized(true);
         cacheCfg.setRebalanceMode(SYNC);
->>>>>>> a0d6f5d5
         cacheCfg.setAtomicityMode(atomicityMode());
         cacheCfg.setBackups(1);
 
