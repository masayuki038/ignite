--- conflicted
+++ resolved
@@ -227,16 +227,12 @@
     }
 
     /** {@inheritDoc} */
-<<<<<<< HEAD
-    @Override public <T> Map<K, EntryProcessorResult<T>> invokeAll(
-=======
     @Override public long localSizeLong(int partition, CachePeekMode... peekModes) {
         return compute.call(new PartitionSizeLongTask(cacheName, isAsync, peekModes, partition, true));
     }
 
     /** {@inheritDoc} */
-    @Override  public <T> Map<K, EntryProcessorResult<T>> invokeAll(
->>>>>>> 72ff74be
+    @Override public <T> Map<K, EntryProcessorResult<T>> invokeAll(
         Map<? extends K, ? extends EntryProcessor<K, V, T>> map,
         Object... args) {
         throw new UnsupportedOperationException("Method should be supported.");
