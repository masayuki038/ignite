--- conflicted
+++ resolved
@@ -3146,7 +3146,27 @@
     }
 
     /**
-<<<<<<< HEAD
+     * Gets map of pre-configured local event listeners.
+     * Each listener is mapped to array of event types.
+     *
+     * @return Pre-configured event listeners map.
+     * @see GridEventType
+     */
+    public Map<GridPredicate<? extends GridEvent>, int[]> getLocalEventListeners() {
+        return lsnrs;
+    }
+
+    /**
+     * Sets map of pre-configured local event listeners.
+     * Each listener is mapped to array of event types.
+     *
+     * @param lsnrs Pre-configured event listeners map.
+     */
+    public void setLocalEventListeners(Map<GridPredicate<? extends GridEvent>, int[]> lsnrs) {
+        this.lsnrs = lsnrs;
+    }
+
+    /**
      * Gets grid warmup closure. This closure will be executed before actual grid instance start. Configuration of
      * a starting instance will be passed to the closure so it can decide what operations to warm up.
      *
@@ -3164,26 +3184,6 @@
      */
     public void setWarmupClosure(GridInClosure<GridConfiguration> warmupClos) {
         this.warmupClos = warmupClos;
-=======
-     * Gets map of pre-configured local event listeners.
-     * Each listener is mapped to array of event types.
-     *
-     * @return Pre-configured event listeners map.
-     * @see GridEventType
-     */
-    public Map<GridPredicate<? extends GridEvent>, int[]> getLocalEventListeners() {
-        return lsnrs;
-    }
-
-    /**
-     * Sets map of pre-configured local event listeners.
-     * Each listener is mapped to array of event types.
-     *
-     * @param lsnrs Pre-configured event listeners map.
-     */
-    public void setLocalEventListeners(Map<GridPredicate<? extends GridEvent>, int[]> lsnrs) {
-        this.lsnrs = lsnrs;
->>>>>>> c4f46257
     }
 
     /** {@inheritDoc} */
