/* @java.file.header */

/*  _________        _____ __________________        _____
 *  __  ____/___________(_)______  /__  ____/______ ____(_)_______
 *  _  / __  __  ___/__  / _  __  / _  / __  _  __ `/__  / __  __ \
 *  / /_/ /  _  /    _  /  / /_/ /  / /_/ /  / /_/ / _  /  _  / / /
 *  \____/   /_/     /_/   \_,__/   \____/   \__,_/  /_/   /_/ /_/
 */

package org.gridgain.grid.security;

import java.io.*;
import java.net.*;
import java.util.*;

/**
 * Security subject representing authenticated node or client with a set of permissions.
 * List of authenticated subjects can be retrieved from {@link GridSecurity#authenticatedSubjects()} method.
 */
public interface GridSecuritySubject extends Serializable {
    /**
     * Gets subject ID.
     *
     * @return Subject ID.
     */
    public UUID id();

    /**
     * Gets subject type, either node or client.
     *
     * @return Subject type.
     */
    public GridSecuritySubjectType type();

<<<<<<< HEAD
    public InetSocketAddress address();
=======
    /**
     * Gets subject connection address. Usually {@link InetSocketAddress} representing connection IP and port.
     *
     * @return Subject connection address.
     */
    public SocketAddress address();
>>>>>>> 8ac3f00c

    /**
     * Authorized permission set for the subject.
     *
     * @return Authorized permission set for the subject.
     */
    public GridSecurityPermissionSet permissions();
}<|MERGE_RESOLUTION|>--- conflicted
+++ resolved
@@ -32,16 +32,12 @@
      */
     public GridSecuritySubjectType type();
 
-<<<<<<< HEAD
-    public InetSocketAddress address();
-=======
     /**
      * Gets subject connection address. Usually {@link InetSocketAddress} representing connection IP and port.
      *
      * @return Subject connection address.
      */
-    public SocketAddress address();
->>>>>>> 8ac3f00c
+    public InetSocketAddress address();
 
     /**
      * Authorized permission set for the subject.
