/*
 * Licensed to the Apache Software Foundation (ASF) under one or more
 * contributor license agreements.  See the NOTICE file distributed with
 * this work for additional information regarding copyright ownership.
 * The ASF licenses this file to You under the Apache License, Version 2.0
 * (the "License"); you may not use this file except in compliance with
 * the License.  You may obtain a copy of the License at
 *
 *      http://www.apache.org/licenses/LICENSE-2.0
 *
 * Unless required by applicable law or agreed to in writing, software
 * distributed under the License is distributed on an "AS IS" BASIS,
 * WITHOUT WARRANTIES OR CONDITIONS OF ANY KIND, either express or implied.
 * See the License for the specific language governing permissions and
 * limitations under the License.
 */

package org.apache.ignite.internal.processors.cache.database;

import java.nio.ByteBuffer;
import java.util.Random;
import java.util.concurrent.ThreadLocalRandom;
import org.apache.ignite.IgniteCheckedException;
import org.apache.ignite.internal.pagemem.Page;
import org.apache.ignite.internal.pagemem.PageIdAllocator;
import org.apache.ignite.internal.pagemem.PageIdUtils;
import org.apache.ignite.internal.pagemem.PageMemory;
import org.apache.ignite.internal.pagemem.wal.IgniteWriteAheadLogManager;
import org.apache.ignite.internal.processors.cache.database.tree.reuse.ReuseBag;
import org.apache.ignite.internal.processors.cache.database.tree.reuse.ReuseList;
<<<<<<< HEAD
import org.apache.ignite.internal.processors.cache.database.tree.util.PageLockListener;
=======
import org.apache.ignite.internal.util.typedef.internal.U;
>>>>>>> 097a2f13

import static org.apache.ignite.internal.pagemem.PageIdAllocator.FLAG_DATA;
import static org.apache.ignite.internal.pagemem.PageIdAllocator.FLAG_IDX;
import static org.apache.ignite.internal.pagemem.PageIdAllocator.INDEX_PARTITION;
import static org.apache.ignite.internal.pagemem.PageIdAllocator.MAX_PARTITION_ID;

/**
 * Base class for all the data structures based on {@link PageMemory}.
 */
public abstract class DataStructure implements PageLockListener {
    /** For tests. */
    public static Random rnd;

    /** */
    protected final int cacheId;

    /** */
    protected final PageMemory pageMem;

    /** */
    protected final IgniteWriteAheadLogManager wal;

    /** */
    protected ReuseList reuseList;

    /**
     * @param cacheId Cache ID.
     * @param pageMem Page memory.
     * @param wal Write ahead log manager.
     */
    public DataStructure(
        int cacheId,
        PageMemory pageMem,
        IgniteWriteAheadLogManager wal
    ) {
        assert pageMem != null;

        this.cacheId = cacheId;
        this.pageMem = pageMem;
        this.wal = wal;
    }

    /**
     * @return Cache ID.
     */
    public final int getCacheId() {
        return cacheId;
    }

    /**
     * @param max Max.
     * @return Random value from {@code 0} (inclusive) to the given max value (exclusive).
     */
    public static int randomInt(int max) {
        Random rnd0 = rnd != null ? rnd : ThreadLocalRandom.current();

        return rnd0.nextInt(max);
    }

    /**
     * @param bag Reuse bag.
     * @return Allocated page.
     * @throws IgniteCheckedException If failed.
     */
    protected final long allocatePage(ReuseBag bag) throws IgniteCheckedException {
        long pageId = bag != null ? bag.pollFreePage() : 0;

        if (pageId == 0 && reuseList != null)
            pageId = reuseList.takeRecycledPage();

        if (pageId == 0)
            pageId = allocatePageNoReuse();

        assert pageId != 0;

        return pageId;
    }

    /**
     * @return Page ID of newly allocated page.
     * @throws IgniteCheckedException If failed.
     */
    protected long allocatePageNoReuse() throws IgniteCheckedException {
        return pageMem.allocatePage(cacheId, PageIdAllocator.INDEX_PARTITION, FLAG_IDX);
    }

    /**
     * @param pageId Page ID.
     * @return Page.
     * @throws IgniteCheckedException If failed.
     */
    protected final Page page(long pageId) throws IgniteCheckedException {
<<<<<<< HEAD
        if (PageIdUtils.flag(pageId) == FLAG_IDX)
            pageId = PageIdUtils.effectivePageId(pageId);
=======
        byte flag = PageIdUtils.flag(pageId);

        assert flag == FLAG_IDX && PageIdUtils.partId(pageId) == INDEX_PARTITION ||
            flag == FLAG_DATA && PageIdUtils.partId(pageId) <= MAX_PARTITION_ID : U.hexLong(pageId);
>>>>>>> 097a2f13

        return pageMem.page(cacheId, pageId);
    }

    /**
     * @param pageId Virtual page ID.
     * @param page Page.
     * @return Buffer.
     */
    protected final ByteBuffer tryWriteLock(long pageId, Page page) {
        onBeforeWriteLock(pageId, page);

        ByteBuffer buf = page.tryGetForWrite();

        onWriteLock(page, buf);

        return buf;
    }


    /**
     * @param pageId Virtual page ID.
     * @param page Page.
     * @return Buffer.
     */
    protected final ByteBuffer writeLock(long pageId, Page page) {
        onBeforeWriteLock(pageId, page);

        ByteBuffer buf = page.getForWrite();

        onWriteLock(page, buf);

        return buf;
    }

    /**
     * @param page Page.
     * @param buf Buffer.
     * @param dirty Dirty page.
     */
    protected final void writeUnlock(Page page, ByteBuffer buf, boolean dirty) {
        onWriteUnlock(page, buf);

        page.releaseWrite(dirty);
    }

    /**
     * @param pageId Virtual page ID.
     * @param page Page.
     * @return Buffer.
     */
    protected final ByteBuffer readLock(long pageId, Page page) {
        onBeforeReadLock(pageId, page);

        ByteBuffer buf = page.getForRead();

        onReadLock(page, buf);

        return buf;
    }

    /**
     * @param page Page.
     * @param buf Buffer.
     */
    protected final void readUnlock(Page page, ByteBuffer buf) {
        onReadUnlock(page, buf);

        page.releaseRead();
    }

    /** {@inheritDoc} */
    @Override public void onBeforeWriteLock(long pageId, Page page) {
        // No-op.
    }

    /** {@inheritDoc} */
    @Override public void onWriteLock(Page page, ByteBuffer buf) {
        // No-op.
    }

    /** {@inheritDoc} */
    @Override public void onWriteUnlock(Page page, ByteBuffer buf) {
        // No-op.
    }

    /** {@inheritDoc} */
    @Override public void onBeforeReadLock(long pageId, Page page) {
        // No-op.
    }

    /** {@inheritDoc} */
    @Override public void onReadLock(Page page, ByteBuffer buf) {
        // No-op.
    }

    /** {@inheritDoc} */
    @Override public void onReadUnlock(Page page, ByteBuffer buf) {
        // No-op.
    }
}<|MERGE_RESOLUTION|>--- conflicted
+++ resolved
@@ -28,11 +28,8 @@
 import org.apache.ignite.internal.pagemem.wal.IgniteWriteAheadLogManager;
 import org.apache.ignite.internal.processors.cache.database.tree.reuse.ReuseBag;
 import org.apache.ignite.internal.processors.cache.database.tree.reuse.ReuseList;
-<<<<<<< HEAD
 import org.apache.ignite.internal.processors.cache.database.tree.util.PageLockListener;
-=======
 import org.apache.ignite.internal.util.typedef.internal.U;
->>>>>>> 097a2f13
 
 import static org.apache.ignite.internal.pagemem.PageIdAllocator.FLAG_DATA;
 import static org.apache.ignite.internal.pagemem.PageIdAllocator.FLAG_IDX;
@@ -125,15 +122,12 @@
      * @throws IgniteCheckedException If failed.
      */
     protected final Page page(long pageId) throws IgniteCheckedException {
-<<<<<<< HEAD
-        if (PageIdUtils.flag(pageId) == FLAG_IDX)
-            pageId = PageIdUtils.effectivePageId(pageId);
-=======
         byte flag = PageIdUtils.flag(pageId);
 
         assert flag == FLAG_IDX && PageIdUtils.partId(pageId) == INDEX_PARTITION ||
             flag == FLAG_DATA && PageIdUtils.partId(pageId) <= MAX_PARTITION_ID : U.hexLong(pageId);
->>>>>>> 097a2f13
+
+        pageId = PageIdUtils.effectivePageId(pageId);
 
         return pageMem.page(cacheId, pageId);
     }
