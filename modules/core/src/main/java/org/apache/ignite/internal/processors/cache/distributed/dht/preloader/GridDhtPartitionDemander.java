/*
 * Licensed to the Apache Software Foundation (ASF) under one or more
 * contributor license agreements.  See the NOTICE file distributed with
 * this work for additional information regarding copyright ownership.
 * The ASF licenses this file to You under the Apache License, Version 2.0
 * (the "License"); you may not use this file except in compliance with
 * the License.  You may obtain a copy of the License at
 *
 *      http://www.apache.org/licenses/LICENSE-2.0
 *
 * Unless required by applicable law or agreed to in writing, software
 * distributed under the License is distributed on an "AS IS" BASIS,
 * WITHOUT WARRANTIES OR CONDITIONS OF ANY KIND, either express or implied.
 * See the License for the specific language governing permissions and
 * limitations under the License.
 */

package org.apache.ignite.internal.processors.cache.distributed.dht.preloader;

import java.util.ArrayList;
import java.util.Collection;
import java.util.Collections;
import java.util.HashMap;
import java.util.HashSet;
import java.util.Iterator;
import java.util.List;
import java.util.Map;
import java.util.Set;
import java.util.UUID;
import java.util.concurrent.BlockingQueue;
import java.util.concurrent.LinkedBlockingDeque;
import java.util.concurrent.atomic.AtomicBoolean;
import java.util.concurrent.atomic.AtomicInteger;
import java.util.concurrent.atomic.AtomicReference;
import java.util.concurrent.locks.ReadWriteLock;
import org.apache.ignite.IgniteCheckedException;
import org.apache.ignite.IgniteLogger;
import org.apache.ignite.cache.CacheRebalanceMode;
import org.apache.ignite.cluster.ClusterNode;
import org.apache.ignite.configuration.CacheConfiguration;
import org.apache.ignite.events.DiscoveryEvent;
import org.apache.ignite.internal.IgniteInternalFuture;
import org.apache.ignite.internal.IgniteInterruptedCheckedException;
import org.apache.ignite.internal.cluster.ClusterTopologyCheckedException;
import org.apache.ignite.internal.processors.affinity.AffinityTopologyVersion;
import org.apache.ignite.internal.processors.cache.CacheEntryInfoCollection;
import org.apache.ignite.internal.processors.cache.GridCacheContext;
import org.apache.ignite.internal.processors.cache.GridCacheEntryEx;
import org.apache.ignite.internal.processors.cache.GridCacheEntryInfo;
import org.apache.ignite.internal.processors.cache.GridCacheEntryRemovedException;
import org.apache.ignite.internal.processors.cache.GridCachePartitionExchangeManager;
import org.apache.ignite.internal.processors.cache.distributed.dht.GridDhtInvalidPartitionException;
import org.apache.ignite.internal.processors.cache.distributed.dht.GridDhtLocalPartition;
import org.apache.ignite.internal.processors.cache.distributed.dht.GridDhtPartitionTopology;
import org.apache.ignite.internal.processors.timeout.GridTimeoutObject;
import org.apache.ignite.internal.processors.timeout.GridTimeoutObjectAdapter;
import org.apache.ignite.internal.util.GridLeanSet;
import org.apache.ignite.internal.util.future.GridFinishedFuture;
import org.apache.ignite.internal.util.future.GridFutureAdapter;
import org.apache.ignite.internal.util.tostring.GridToStringExclude;
import org.apache.ignite.internal.util.tostring.GridToStringInclude;
import org.apache.ignite.internal.util.typedef.CI1;
import org.apache.ignite.internal.util.typedef.CI2;
import org.apache.ignite.internal.util.typedef.T2;
import org.apache.ignite.internal.util.typedef.internal.LT;
import org.apache.ignite.internal.util.typedef.internal.S;
import org.apache.ignite.internal.util.typedef.internal.U;
import org.apache.ignite.lang.IgniteInClosure;
import org.apache.ignite.lang.IgnitePredicate;
import org.apache.ignite.lang.IgniteUuid;
import org.apache.ignite.spi.IgniteSpiException;
import org.jetbrains.annotations.Nullable;

import static java.util.concurrent.TimeUnit.MILLISECONDS;
import static org.apache.ignite.events.EventType.EVT_CACHE_REBALANCE_OBJECT_LOADED;
import static org.apache.ignite.events.EventType.EVT_CACHE_REBALANCE_PART_LOADED;
import static org.apache.ignite.events.EventType.EVT_CACHE_REBALANCE_STARTED;
import static org.apache.ignite.events.EventType.EVT_CACHE_REBALANCE_STOPPED;
import static org.apache.ignite.internal.GridTopic.TOPIC_CACHE;
import static org.apache.ignite.internal.processors.cache.distributed.dht.GridDhtPartitionState.MOVING;
import static org.apache.ignite.internal.processors.dr.GridDrType.DR_NONE;
import static org.apache.ignite.internal.processors.dr.GridDrType.DR_PRELOAD;

/**
 * Thread pool for requesting partitions from other nodes and populating local cache.
 */
@SuppressWarnings("NonConstantFieldWithUpperCaseName")
public class GridDhtPartitionDemander {
    /** */
    private final GridCacheContext<?, ?> cctx;

    /** */
    private final IgniteLogger log;

    /** Preload predicate. */
    private IgnitePredicate<GridCacheEntryInfo> preloadPred;

    /** Future for preload mode {@link CacheRebalanceMode#SYNC}. */
    @GridToStringInclude
    private final GridFutureAdapter syncFut = new GridFutureAdapter();

    /** Rebalance future. */
    @GridToStringInclude
    private volatile RebalanceFuture rebalanceFut;

    /** Last timeout object. */
    private AtomicReference<GridTimeoutObject> lastTimeoutObj = new AtomicReference<>();

    /** Last exchange future. */
    private volatile GridDhtPartitionsExchangeFuture lastExchangeFut;

    /** Demand lock. */
    @Deprecated//Backward compatibility. To be removed in future.
    private final ReadWriteLock demandLock;

    /** DemandWorker index. */
    @Deprecated//Backward compatibility. To be removed in future.
    private final AtomicInteger dmIdx = new AtomicInteger();

    /** DemandWorker. */
    @Deprecated//Backward compatibility. To be removed in future.
    private volatile DemandWorker worker;

    /** Cached rebalance topics. */
    private final Map<Integer, Object> rebalanceTopics;

    /**
     * Started event sent.
     * Make sense for replicated cache only.
     */
    private final AtomicBoolean startedEvtSent = new AtomicBoolean();

    /**
     * Stopped event sent.
     * Make sense for replicated cache only.
     */
    private final AtomicBoolean stoppedEvtSent = new AtomicBoolean();

    /**
     * @param cctx Cctx.
     * @param demandLock Demand lock.
     */
    public GridDhtPartitionDemander(GridCacheContext<?, ?> cctx, ReadWriteLock demandLock) {
        assert cctx != null;

        this.cctx = cctx;
        this.demandLock = demandLock;

        log = cctx.logger(getClass());

        boolean enabled = cctx.rebalanceEnabled() && !cctx.kernalContext().clientNode();

        rebalanceFut = new RebalanceFuture();//Dummy.

        if (!enabled) {
            // Calling onDone() immediately since preloading is disabled.
            rebalanceFut.onDone(true);
            syncFut.onDone();
        }

        Map<Integer, Object> tops = new HashMap<>();

        for (int idx = 0; idx < cctx.gridConfig().getRebalanceThreadPoolSize(); idx++)
            tops.put(idx, GridCachePartitionExchangeManager.rebalanceTopic(idx));

        rebalanceTopics = tops;
    }

    /**
     * Start.
     */
    void start() {
        // No-op.
    }

    /**
     * Stop.
     */
    void stop() {
        try {
            rebalanceFut.cancel();
        }
        catch (Exception ex) {
            rebalanceFut.onDone(false);
        }

        DemandWorker dw = worker;

        if (dw != null)
            dw.cancel();

        lastExchangeFut = null;

        lastTimeoutObj.set(null);
    }

    /**
     * @return Future for {@link CacheRebalanceMode#SYNC} mode.
     */
    IgniteInternalFuture<?> syncFuture() {
        return syncFut;
    }

    /**
     * @return Rebalance future.
     */
    IgniteInternalFuture<Boolean> rebalanceFuture() {
        return rebalanceFut;
    }

    /**
     * Sets preload predicate for demand pool.
     *
     * @param preloadPred Preload predicate.
     */
    void preloadPredicate(IgnitePredicate<GridCacheEntryInfo> preloadPred) {
        this.preloadPred = preloadPred;
    }

    /**
     * Force Rebalance.
     */
    IgniteInternalFuture<Boolean> forceRebalance() {
        GridTimeoutObject obj = lastTimeoutObj.getAndSet(null);

        if (obj != null)
            cctx.time().removeTimeoutObject(obj);

        final GridDhtPartitionsExchangeFuture exchFut = lastExchangeFut;

        if (exchFut != null) {
            if (log.isDebugEnabled())
                log.debug("Forcing rebalance event for future: " + exchFut);

            final GridFutureAdapter<Boolean> fut = new GridFutureAdapter<>();

            exchFut.listen(new CI1<IgniteInternalFuture<AffinityTopologyVersion>>() {
                @Override public void apply(IgniteInternalFuture<AffinityTopologyVersion> t) {
                    IgniteInternalFuture<Boolean> fut0 = cctx.shared().exchange().forceRebalance(exchFut);

                    fut0.listen(new IgniteInClosure<IgniteInternalFuture<Boolean>>() {
                        @Override public void apply(IgniteInternalFuture<Boolean> future) {
                            try {
                                fut.onDone(future.get());
                            }
                            catch (Exception e) {
                                fut.onDone(e);
                            }
                        }
                    });
                }
            });

            return fut;
        }
        else if (log.isDebugEnabled())
            log.debug("Ignoring force rebalance request (no topology event happened yet).");

        return new GridFinishedFuture<>(true);
    }

    /**
     * @param fut Future.
     * @return {@code True} if topology changed.
     */
    private boolean topologyChanged(RebalanceFuture fut) {
        return
            !cctx.affinity().affinityTopologyVersion().equals(fut.topologyVersion()) || // Topology already changed.
                fut != rebalanceFut; // Same topology, but dummy exchange forced because of missing partitions.
    }

    /**
     * @param part Partition.
     * @param type Type.
     * @param discoEvt Discovery event.
     */
    private void preloadEvent(int part, int type, DiscoveryEvent discoEvt) {
        assert discoEvt != null;

        cctx.events().addPreloadEvent(part, type, discoEvt.eventNode(), discoEvt.type(), discoEvt.timestamp());
    }

    /**
     * Sets last exchange future.
     *
     * @param lastFut Last future to set.
     */
    void onTopologyChanged(GridDhtPartitionsExchangeFuture lastFut) {
        lastExchangeFut = lastFut;
    }

    /**
     * @param assigns Assignments.
     * @param force {@code True} if dummy reassign.
     * @param cnt Counter.
<<<<<<< HEAD
     * * @param forcedRebFut External future for forced rebalance.
     * @return Rebalancing closure.
     */
    Callable<Boolean> addAssignments(final GridDhtPreloaderAssignments assigns, boolean force,
        final Collection<String> caches, int cnt, @Nullable final GridFutureAdapter<Boolean> forcedRebFut) {
=======
     * @param next Runnable responsible for cache rebalancing start.
     * @param forcedRebFut External future for forced rebalance.
     * @return Rebalancing runnable.
     */
    Runnable addAssignments(final GridDhtPreloaderAssignments assigns,
        boolean force,
        int cnt,
        final Runnable next,
        @Nullable final GridFutureAdapter<Boolean> forcedRebFut) {
>>>>>>> 08606bd4
        if (log.isDebugEnabled())
            log.debug("Adding partition assignments: " + assigns);

        assert force == (forcedRebFut != null);

        long delay = cctx.config().getRebalanceDelay();

        if (delay == 0 || force) {
            final RebalanceFuture oldFut = rebalanceFut;

            final RebalanceFuture fut = new RebalanceFuture(assigns, cctx, log, startedEvtSent, stoppedEvtSent, cnt);

            if (!oldFut.isInitial())
                oldFut.cancel();
            else {
                fut.listen(new CI1<IgniteInternalFuture<Boolean>>() {
                    @Override public void apply(IgniteInternalFuture<Boolean> fut) {
                        oldFut.onDone(fut.result());
                    }
                });
            }

<<<<<<< HEAD
            if (forcedRebFut != null) {
=======
             if (forcedRebFut != null) {
>>>>>>> 08606bd4
                fut.listen(new CI1<IgniteInternalFuture<Boolean>>() {
                    @Override public void apply(IgniteInternalFuture<Boolean> future) {
                        try {
                            forcedRebFut.onDone(future.get());
                        }
                        catch (Exception e) {
                            forcedRebFut.onDone(e);
                        }
                    }
                });
            }

            rebalanceFut = fut;

            fut.sendRebalanceStartedEvent();

            if (assigns.cancelled()) { // Pending exchange.
                if (log.isDebugEnabled())
                    log.debug("Rebalancing skipped due to cancelled assignments.");

                fut.onDone(false);

                fut.sendRebalanceFinishedEvent();

                return null;
            }

            if (assigns.isEmpty()) { // Nothing to rebalance.
                if (log.isDebugEnabled())
                    log.debug("Rebalancing skipped due to empty assignments.");

                fut.onDone(true);

                ((GridFutureAdapter)cctx.preloader().syncFuture()).onDone();

                fut.sendRebalanceFinishedEvent();

                return null;
            }

            return new Runnable() {
                @Override public void run() {
                    try {
                        if (next != null)
                            fut.listen(new CI1<IgniteInternalFuture<Boolean>>() {
                                @Override public void apply(IgniteInternalFuture<Boolean> f) {
                                    try {
                                        if (f.get()) // Not cancelled.
                                            next.run(); // Starts next cache rebalancing (according to the order).
                                    }
                                    catch (IgniteCheckedException ignored) {
                                        if (log.isDebugEnabled())
                                            log.debug(ignored.getMessage());
                                    }
                                }
                            });

                        requestPartitions(fut, assigns);
                    }
                    catch (IgniteCheckedException e) {
                        ClusterTopologyCheckedException cause = e.getCause(ClusterTopologyCheckedException.class);

                        if (cause != null)
                            log.warning("Failed to send initial demand request to node. " + e.getMessage());
                        else
                            log.error("Failed to send initial demand request to node.", e);

                        fut.cancel();
                    }
                    catch (Throwable th) {
                        log.error("Runtime error caught during initial demand request sending.", th);

                        fut.cancel();

                        if (th instanceof Error)
                            throw th;
                    }
                }
            };
        }
        else if (delay > 0) {
            GridTimeoutObject obj = lastTimeoutObj.get();

            if (obj != null)
                cctx.time().removeTimeoutObject(obj);

            final GridDhtPartitionsExchangeFuture exchFut = lastExchangeFut;

            assert exchFut != null : "Delaying rebalance process without topology event.";

            obj = new GridTimeoutObjectAdapter(delay) {
                @Override public void onTimeout() {
                    exchFut.listen(new CI1<IgniteInternalFuture<AffinityTopologyVersion>>() {
                        @Override public void apply(IgniteInternalFuture<AffinityTopologyVersion> f) {
                            cctx.shared().exchange().forceRebalance(exchFut);
                        }
                    });
                }
            };

            lastTimeoutObj.set(obj);

            cctx.time().addTimeoutObject(obj);
        }

        return null;
    }

    /**
     * @param fut Future.
     * @param assigns Assignments.
     * @throws IgniteCheckedException If failed.
     * @return Partitions were requested.
     */
    private void requestPartitions(
        RebalanceFuture fut,
        GridDhtPreloaderAssignments assigns
    ) throws IgniteCheckedException {
        if (topologyChanged(fut)) {
            fut.cancel();

            return;
        }

        for (Map.Entry<ClusterNode, GridDhtPartitionDemandMessage> e : assigns.entrySet()) {
            final ClusterNode node = e.getKey();

            GridDhtPartitionDemandMessage d = e.getValue();

            fut.appendPartitions(node.id(), d.partitions()); //Future preparation.
        }

        for (Map.Entry<ClusterNode, GridDhtPartitionDemandMessage> e : assigns.entrySet()) {
            final ClusterNode node = e.getKey();

            final CacheConfiguration cfg = cctx.config();

            final Collection<Integer> parts = fut.remaining.get(node.id()).get2();

            GridDhtPartitionDemandMessage d = e.getValue();

            //Check remote node rebalancing API version.
            if (node.version().compareTo(GridDhtPreloader.REBALANCING_VER_2_SINCE) >= 0) {
                U.log(log, "Starting rebalancing [mode=" + cfg.getRebalanceMode() +
                    ", fromNode=" + node.id() + ", partitionsCount=" + parts.size() +
                    ", topology=" + fut.topologyVersion() + ", updateSeq=" + fut.updateSeq + "]");

                int lsnrCnt = cctx.gridConfig().getRebalanceThreadPoolSize();

                List<Set<Integer>> sParts = new ArrayList<>(lsnrCnt);

                for (int cnt = 0; cnt < lsnrCnt; cnt++)
                    sParts.add(new HashSet<Integer>());

                Iterator<Integer> it = parts.iterator();

                int cnt = 0;

                while (it.hasNext())
                    sParts.get(cnt++ % lsnrCnt).add(it.next());

                for (cnt = 0; cnt < lsnrCnt; cnt++) {
                    if (!sParts.get(cnt).isEmpty()) {
                        // Create copy.
                        GridDhtPartitionDemandMessage initD = createDemandMessage(d, sParts.get(cnt));

                        initD.topic(rebalanceTopics.get(cnt));
                        initD.updateSequence(fut.updateSeq);
                        initD.timeout(cctx.config().getRebalanceTimeout());

                        synchronized (fut) {
                            if (!fut.isDone()) {
                                // Future can be already cancelled at this moment and all failovers happened.
                                // New requests will not be covered by failovers.
                                cctx.io().sendOrderedMessage(node,
                                    rebalanceTopics.get(cnt), initD, cctx.ioPolicy(), initD.timeout());
                            }
                        }

                        if (log.isDebugEnabled())
                            log.debug("Requested rebalancing [from node=" + node.id() + ", listener index=" +
                                cnt + ", partitions count=" + sParts.get(cnt).size() +
                                " (" + partitionsList(sParts.get(cnt)) + ")]");
                    }
                }
            }
            else {
                U.log(log, "Starting rebalancing (old api) [cache=" + cctx.name() +
                    ", mode=" + cfg.getRebalanceMode() +
                    ", fromNode=" + node.id() +
                    ", partitionsCount=" + parts.size() +
                    ", topology=" + fut.topologyVersion() +
                    ", updateSeq=" + fut.updateSeq + "]");

                d.timeout(cctx.config().getRebalanceTimeout());
                d.workerId(0);//old api support.

                worker = new DemandWorker(dmIdx.incrementAndGet(), fut);

                worker.run(node, d);
            }
        }
    }

    /**
     * @param old Old message.
     * @param parts Partitions to demand.
     * @return New demand message.
     */
    private GridDhtPartitionDemandMessage createDemandMessage(GridDhtPartitionDemandMessage old,
        Collection<Integer> parts) {
        Map<Integer, Long> partCntrs = null;

        for (Integer part : parts) {
            try {
                if (cctx.shared().database().persistenceEnabled()) {
                    if (partCntrs == null)
                        partCntrs = new HashMap<>(parts.size(), 1.0f);

                    GridDhtLocalPartition p = cctx.topology().localPartition(part, old.topologyVersion(), false);

                    partCntrs.put(part, p.initialUpdateCounter());
                }
            }
            catch (GridDhtInvalidPartitionException ignore) {
                // Skip this partition.
            }
        }

        return new GridDhtPartitionDemandMessage(old, parts, partCntrs);
    }

    /**
     * @param c Partitions.
     * @return String representation of partitions list.
     */
    private String partitionsList(Collection<Integer> c) {
        List<Integer> s = new ArrayList<>(c);

        Collections.sort(s);

        StringBuilder sb = new StringBuilder();

        int start = -1;

        int prev = -1;

        Iterator<Integer> sit = s.iterator();

        while (sit.hasNext()) {
            int p = sit.next();

            if (start == -1) {
                start = p;
                prev = p;
            }

            if (prev < p - 1) {
                sb.append(start);

                if (start != prev)
                    sb.append("-").append(prev);

                sb.append(", ");

                start = p;
            }

            if (!sit.hasNext()) {
                sb.append(start);

                if (start != p)
                    sb.append("-").append(p);
            }

            prev = p;
        }

        return sb.toString();
    }

    /**
     * @param idx Index.
     * @param id Node id.
     * @param supply Supply.
     */
    public void handleSupplyMessage(
        int idx,
        final UUID id,
        final GridDhtPartitionSupplyMessageV2 supply
    ) {
        AffinityTopologyVersion topVer = supply.topologyVersion();

        final RebalanceFuture fut = rebalanceFut;

        ClusterNode node = cctx.node(id);

        if (node == null)
            return;

        if (!fut.isActual(supply.updateSequence())) // Current future have another update sequence.
            return; // Supple message based on another future.

        if (topologyChanged(fut)) // Topology already changed (for the future that supply message based on).
            return;

        if (log.isDebugEnabled())
            log.debug("Received supply message: " + supply);

        // Check whether there were class loading errors on unmarshal
        if (supply.classError() != null) {
            U.warn(log, "Rebalancing from node cancelled [node=" + id +
                "]. Class got undeployed during preloading: " + supply.classError());

            fut.cancel(id);

            return;
        }

        final GridDhtPartitionTopology top = cctx.dht().topology();

        try {
            // Preload.
            for (Map.Entry<Integer, CacheEntryInfoCollection> e : supply.infos().entrySet()) {
                int p = e.getKey();

                if (cctx.affinity().localNode(p, topVer)) {
                    GridDhtLocalPartition part = top.localPartition(p, topVer, true);

                    assert part != null;

                    boolean last = supply.last().contains(p);

                    if (part.state() == MOVING) {
                        boolean reserved = part.reserve();

                        assert reserved : "Failed to reserve partition [gridName=" +
                            cctx.gridName() + ", cacheName=" + cctx.namex() + ", part=" + part + ']';

                        part.lock();

                        try {
                            // Loop through all received entries and try to preload them.
                            for (GridCacheEntryInfo entry : e.getValue().infos()) {
                                if (!part.preloadingPermitted(entry.key(), entry.version())) {
                                    if (log.isDebugEnabled())
                                        log.debug("Preloading is not permitted for entry due to " +
                                            "evictions [key=" + entry.key() +
                                            ", ver=" + entry.version() + ']');

                                    continue;
                                }

                                if (!preloadEntry(node, p, entry, topVer)) {
                                    if (log.isDebugEnabled())
                                        log.debug("Got entries for invalid partition during " +
                                            "preloading (will skip) [p=" + p + ", entry=" + entry + ']');

                                    break;
                                }
                            }

                            // If message was last for this partition,
                            // then we take ownership.
                            if (last) {
                                top.own(part);

                                fut.partitionDone(id, p);

                                if (log.isDebugEnabled())
                                    log.debug("Finished rebalancing partition: " + part);
                            }
                        }
                        finally {
                            part.unlock();
                            part.release();
                        }
                    }
                    else {
                        if (last)
                            fut.partitionDone(id, p);

                        if (log.isDebugEnabled())
                            log.debug("Skipping rebalancing partition (state is not MOVING): " + part);
                    }
                }
                else {
                    fut.partitionDone(id, p);

                    if (log.isDebugEnabled())
                        log.debug("Skipping rebalancing partition (it does not belong on current node): " + p);
                }
            }

            // Only request partitions based on latest topology version.
            for (Integer miss : supply.missed()) {
                if (cctx.affinity().localNode(miss, topVer))
                    fut.partitionMissed(id, miss);
            }

            for (Integer miss : supply.missed())
                fut.partitionDone(id, miss);

            GridDhtPartitionDemandMessage d = new GridDhtPartitionDemandMessage(
                supply.updateSequence(), supply.topologyVersion(), cctx.cacheId());

            d.timeout(cctx.config().getRebalanceTimeout());

            d.topic(rebalanceTopics.get(idx));

            if (!topologyChanged(fut) && !fut.isDone()) {
                // Send demand message.
                cctx.io().sendOrderedMessage(node, rebalanceTopics.get(idx),
                    d, cctx.ioPolicy(), cctx.config().getRebalanceTimeout());
            }
        }
        catch (IgniteCheckedException e) {
            if (log.isDebugEnabled())
                log.debug("Node left during rebalancing [node=" + node.id() +
                    ", msg=" + e.getMessage() + ']');
        }
        catch (IgniteSpiException e) {
            if (log.isDebugEnabled())
                log.debug("Failed to send message to node (current node is stopping?) [node=" + node.id() +
                    ", msg=" + e.getMessage() + ']');
        }
    }

    /**
     * @param pick Node picked for preloading.
     * @param p Partition.
     * @param entry Preloaded entry.
     * @param topVer Topology version.
     * @return {@code False} if partition has become invalid during preloading.
     * @throws IgniteInterruptedCheckedException If interrupted.
     */
    private boolean preloadEntry(
        ClusterNode pick,
        int p,
        GridCacheEntryInfo entry,
        AffinityTopologyVersion topVer
    ) throws IgniteCheckedException {
        cctx.shared().database().checkpointReadLock();

        try {
            GridCacheEntryEx cached = null;

            try {
                cached = cctx.dht().entryEx(entry.key());

                if (log.isDebugEnabled())
                    log.debug("Rebalancing key [key=" + entry.key() + ", part=" + p + ", node=" + pick.id() + ']');

                if (cctx.dht().isIgfsDataCache() &&
                    cctx.dht().igfsDataSpaceUsed() > cctx.dht().igfsDataSpaceMax()) {
                    LT.error(log, null, "Failed to rebalance IGFS data cache (IGFS space size exceeded maximum " +
                        "value, will ignore rebalance entries)");

                    if (cached.markObsoleteIfEmpty(null))
                        cached.context().cache().removeEntry(cached);

                    return true;
                }

                if (preloadPred == null || preloadPred.apply(entry)) {
                    if (cached.initialValue(
                        entry.value(),
                        entry.version(),
                        entry.ttl(),
                        entry.expireTime(),
                        true,
                        topVer,
                        cctx.isDrEnabled() ? DR_PRELOAD : DR_NONE,
                        false
                    )) {
                        cctx.evicts().touch(cached, topVer); // Start tracking.

                        if (cctx.events().isRecordable(EVT_CACHE_REBALANCE_OBJECT_LOADED) && !cached.isInternal())
                            cctx.events().addEvent(cached.partition(), cached.key(), cctx.localNodeId(),
                                (IgniteUuid)null, null, EVT_CACHE_REBALANCE_OBJECT_LOADED, entry.value(), true, null,
                                false, null, null, null, true);
                    }
                    else {
                        cctx.evicts().touch(cached, topVer); // Start tracking.

                        if (log.isDebugEnabled())
                            log.debug("Rebalancing entry is already in cache (will ignore) [key=" + cached.key() +
                                ", part=" + p + ']');
                    }
                }
                else if (log.isDebugEnabled())
                    log.debug("Rebalance predicate evaluated to false for entry (will ignore): " + entry);
            }
            catch (GridCacheEntryRemovedException ignored) {
                if (log.isDebugEnabled())
                    log.debug("Entry has been concurrently removed while rebalancing (will ignore) [key=" +
                        cached.key() + ", part=" + p + ']');
            }
            catch (GridDhtInvalidPartitionException ignored) {
                if (log.isDebugEnabled())
                    log.debug("Partition became invalid during rebalancing (will ignore): " + p);

                return false;
            }
        }
        catch (IgniteInterruptedCheckedException e) {
            throw e;
        }
        catch (IgniteCheckedException e) {
            throw new IgniteCheckedException("Failed to cache rebalanced entry (will stop rebalancing) [local=" +
                cctx.nodeId() + ", node=" + pick.id() + ", key=" + entry.key() + ", part=" + p + ']', e);
        }
        finally {
            cctx.shared().database().checkpointReadUnlock();
        }

        return true;
    }

    /** {@inheritDoc} */
    @Override public String toString() {
        return S.toString(GridDhtPartitionDemander.class, this);
    }

    /**
     *
     */
    public static class RebalanceFuture extends GridFutureAdapter<Boolean> {
        /** */
        private static final long serialVersionUID = 1L;

        /** Should EVT_CACHE_REBALANCE_STARTED event be sent or not. */
        private final AtomicBoolean startedEvtSent;

        /** Should EVT_CACHE_REBALANCE_STOPPED event be sent or not. */
        private final AtomicBoolean stoppedEvtSent;

        /** */
        private final GridCacheContext<?, ?> cctx;

        /** */
        private final IgniteLogger log;

        /** Remaining. T2: startTime, partitions */
        private final Map<UUID, T2<Long, Collection<Integer>>> remaining = new HashMap<>();

        /** Missed. */
        private final Map<UUID, Collection<Integer>> missed = new HashMap<>();

        /** Exchange future. */
        @GridToStringExclude
        private final GridDhtPartitionsExchangeFuture exchFut;

        /** Topology version. */
        private final AffinityTopologyVersion topVer;

        /** Unique (per demander) sequence id. */
        private final long updateSeq;

        /**
         * @param assigns Assigns.
         * @param cctx Context.
         * @param log Logger.
         * @param startedEvtSent Start event sent flag.
         * @param stoppedEvtSent Stop event sent flag.
         * @param updateSeq Update sequence.
         */
        RebalanceFuture(GridDhtPreloaderAssignments assigns,
            GridCacheContext<?, ?> cctx,
            IgniteLogger log,
            AtomicBoolean startedEvtSent,
            AtomicBoolean stoppedEvtSent,
            long updateSeq) {
            assert assigns != null;

            this.exchFut = assigns.exchangeFuture();
            this.topVer = assigns.topologyVersion();
            this.cctx = cctx;
            this.log = log;
            this.startedEvtSent = startedEvtSent;
            this.stoppedEvtSent = stoppedEvtSent;
            this.updateSeq = updateSeq;
        }

        /**
         * Dummy future. Will be done by real one.
         */
        public RebalanceFuture() {
            this.exchFut = null;
            this.topVer = null;
            this.cctx = null;
            this.log = null;
            this.startedEvtSent = null;
            this.stoppedEvtSent = null;
            this.updateSeq = -1;
        }

        /**
         * @return Topology version.
         */
        public AffinityTopologyVersion topologyVersion() {
            return topVer;
        }

        /**
         * @param updateSeq Update sequence.
         * @return true in case future created for specified updateSeq, false in other case.
         */
        private boolean isActual(long updateSeq) {
            return this.updateSeq == updateSeq;
        }

        /**
         * @return Is initial (created at demander creation).
         */
        private boolean isInitial() {
            return topVer == null;
        }

        /**
         * @param nodeId Node id.
         * @param parts Parts.
         */
        private void appendPartitions(UUID nodeId, Collection<Integer> parts) {
            synchronized (this) {
                assert parts != null : "Partitions are null [cache=" + cctx.name() + ", fromNode=" + nodeId + "]";

                remaining.put(nodeId, new T2<>(U.currentTimeMillis(), parts));
            }
        }

        /**
         * Cancels this future.
         *
         * @return {@code True}.
         */
        @Override public boolean cancel() {
            synchronized (this) {
                if (isDone())
                    return true;

                U.log(log, "Cancelled rebalancing from all nodes [topology=" + topologyVersion() + ']');

                if (!cctx.kernalContext().isStopping()) {
                    for (UUID nodeId : remaining.keySet())
                        cleanupRemoteContexts(nodeId);
                }

                remaining.clear();

                checkIsDone(true /* cancelled */);
            }

            return true;
        }

        /**
         * @param nodeId Node id.
         */
        private void cancel(UUID nodeId) {
            synchronized (this) {
                if (isDone())
                    return;

                U.log(log, ("Cancelled rebalancing [cache=" + cctx.name() +
                    ", fromNode=" + nodeId + ", topology=" + topologyVersion() +
                    ", time=" + (U.currentTimeMillis() - remaining.get(nodeId).get1()) + " ms]"));

                cleanupRemoteContexts(nodeId);

                remaining.remove(nodeId);

                onDone(false); // Finishing rebalance future as non completed.

                checkIsDone(); // But will finish syncFuture only when other nodes are preloaded or rebalancing cancelled.
            }

        }

        /**
         * @param nodeId Node id.
         * @param p P.
         */
        private void partitionMissed(UUID nodeId, int p) {
            synchronized (this) {
                if (isDone())
                    return;

                if (missed.get(nodeId) == null)
                    missed.put(nodeId, new HashSet<Integer>());

                missed.get(nodeId).add(p);
            }
        }

        /**
         * @param nodeId Node id.
         */
        private void cleanupRemoteContexts(UUID nodeId) {
            ClusterNode node = cctx.discovery().node(nodeId);

            if (node == null)
                return;

            //Check remote node rebalancing API version.
            if (node.version().compareTo(GridDhtPreloader.REBALANCING_VER_2_SINCE) >= 0) {
                GridDhtPartitionDemandMessage d = new GridDhtPartitionDemandMessage(
                    -1/* remove supply context signal */, this.topologyVersion(), cctx.cacheId());

                d.timeout(cctx.config().getRebalanceTimeout());

                try {
                    for (int idx = 0; idx < cctx.gridConfig().getRebalanceThreadPoolSize(); idx++) {
                        d.topic(GridCachePartitionExchangeManager.rebalanceTopic(idx));

                        cctx.io().sendOrderedMessage(node, GridCachePartitionExchangeManager.rebalanceTopic(idx),
                            d, cctx.ioPolicy(), cctx.config().getRebalanceTimeout());
                    }
                }
                catch (IgniteCheckedException e) {
                    if (log.isDebugEnabled())
                        log.debug("Failed to send failover context cleanup request to node");
                }
            }
        }

        /**
         * @param nodeId Node id.
         * @param p P.
         */
        private void partitionDone(UUID nodeId, int p) {
            synchronized (this) {
                if (isDone())
                    return;

                if (cctx.events().isRecordable(EVT_CACHE_REBALANCE_PART_LOADED))
                    preloadEvent(p, EVT_CACHE_REBALANCE_PART_LOADED,
                        exchFut.discoveryEvent());

                T2<Long, Collection<Integer>> t = remaining.get(nodeId);

                assert t != null : "Remaining not found [cache=" + cctx.name() + ", fromNode=" + nodeId +
                    ", part=" + p + "]";

                Collection<Integer> parts = t.get2();

                boolean rmvd = parts.remove(p);

                assert rmvd : "Partition already done [cache=" + cctx.name() + ", fromNode=" + nodeId +
                    ", part=" + p + ", left=" + parts + "]";

                if (parts.isEmpty()) {
                    U.log(log, "Completed " + ((remaining.size() == 1 ? "(final) " : "") +
                        "rebalancing [fromNode=" + nodeId + ", topology=" + topologyVersion() +
                        ", time=" + (U.currentTimeMillis() - t.get1()) + " ms]"));

                    remaining.remove(nodeId);
                }

                checkIsDone();
            }
        }

        /**
         * @param part Partition.
         * @param type Type.
         * @param discoEvt Discovery event.
         */
        private void preloadEvent(int part, int type, DiscoveryEvent discoEvt) {
            assert discoEvt != null;

            cctx.events().addPreloadEvent(part, type, discoEvt.eventNode(), discoEvt.type(), discoEvt.timestamp());
        }

        /**
         * @param type Type.
         * @param discoEvt Discovery event.
         */
        private void preloadEvent(int type, DiscoveryEvent discoEvt) {
            preloadEvent(-1, type, discoEvt);
        }

        /**
         *
         */
        private void checkIsDone() {
            checkIsDone(false);
        }

        /**
         * @param cancelled Is cancelled.
         */
        private void checkIsDone(boolean cancelled) {
            if (remaining.isEmpty()) {
                sendRebalanceFinishedEvent();

                if (log.isDebugEnabled())
                    log.debug("Completed rebalance future: " + this);

                cctx.shared().exchange().scheduleResendPartitions();

                Collection<Integer> m = new HashSet<>();

                for (Map.Entry<UUID, Collection<Integer>> e : missed.entrySet()) {
                    if (e.getValue() != null && !e.getValue().isEmpty())
                        m.addAll(e.getValue());
                }

                if (!m.isEmpty()) {
                    U.log(log, ("Reassigning partitions that were missed: " + m));

                    onDone(false); //Finished but has missed partitions, will force dummy exchange

                    cctx.shared().exchange().forceDummyExchange(true, exchFut);

                    return;
                }

                if (!cancelled && !cctx.preloader().syncFuture().isDone())
                    ((GridFutureAdapter)cctx.preloader().syncFuture()).onDone();

                onDone(!cancelled);
            }
        }

        /**
         *
         */
        private void sendRebalanceStartedEvent() {
            if (cctx.events().isRecordable(EVT_CACHE_REBALANCE_STARTED) &&
                (!cctx.isReplicated() || !startedEvtSent.get())) {
                preloadEvent(EVT_CACHE_REBALANCE_STARTED, exchFut.discoveryEvent());

                startedEvtSent.set(true);
            }
        }

        /**
         *
         */
        private void sendRebalanceFinishedEvent() {
            if (cctx.events().isRecordable(EVT_CACHE_REBALANCE_STOPPED) &&
                (!cctx.isReplicated() || !stoppedEvtSent.get())) {
                preloadEvent(EVT_CACHE_REBALANCE_STOPPED, exchFut.discoveryEvent());

                stoppedEvtSent.set(true);
            }
        }

        /** {@inheritDoc} */
        public String toString() {
            return S.toString(RebalanceFuture.class, this);
        }
    }

    /**
     * Supply message wrapper.
     */
    @Deprecated//Backward compatibility. To be removed in future.
    private static class SupplyMessage {
        /** Sender ID. */
        private UUID sndId;

        /** Supply message. */
        private GridDhtPartitionSupplyMessage supply;

        /**
         * Dummy constructor.
         */
        private SupplyMessage() {
            // No-op.
        }

        /**
         * @param sndId Sender ID.
         * @param supply Supply message.
         */
        SupplyMessage(UUID sndId, GridDhtPartitionSupplyMessage supply) {
            this.sndId = sndId;
            this.supply = supply;
        }

        /**
         * @return Sender ID.
         */
        UUID senderId() {
            return sndId;
        }

        /**
         * @return Message.
         */
        GridDhtPartitionSupplyMessage supply() {
            return supply;
        }

        /** {@inheritDoc} */
        @Override public String toString() {
            return S.toString(SupplyMessage.class, this);
        }
    }

    /**
     *
     */
    @Deprecated//Backward compatibility. To be removed in future.
    private class DemandWorker {
        /** Worker ID. */
        private int id;

        /** Partition-to-node assignments. */
        private final LinkedBlockingDeque<GridDhtPreloaderAssignments> assignQ = new LinkedBlockingDeque<>();

        /** Message queue. */
        private final LinkedBlockingDeque<SupplyMessage> msgQ =
            new LinkedBlockingDeque<>();

        /** Counter. */
        private long cntr;

        /** Hide worker logger and use cache logger instead. */
        private IgniteLogger log = GridDhtPartitionDemander.this.log;

        /** */
        private volatile RebalanceFuture fut;

        /**
         * @param id Worker ID.
         * @param fut Rebalance future.
         */
        private DemandWorker(int id, RebalanceFuture fut) {
            assert id >= 0;

            this.id = id;
            this.fut = fut;
        }

        /**
         * @param msg Message.
         */
        private void addMessage(SupplyMessage msg) {
            msgQ.offer(msg);
        }

        /**
         * @param deque Deque to poll from.
         * @param time Time to wait.
         * @return Polled item.
         * @throws InterruptedException If interrupted.
         */
        @Nullable private <T> T poll(BlockingQueue<T> deque, long time) throws InterruptedException {
            return deque.poll(time, MILLISECONDS);
        }

        /**
         * @param idx Unique index for this topic.
         * @return Topic for partition.
         */
        public Object topic(long idx) {
            return TOPIC_CACHE.topic(cctx.namexx(), cctx.nodeId(), id, idx);
        }

        /** */
        public void cancel() {
            msgQ.clear();

            msgQ.offer(new SupplyMessage(null, null));
        }

        /**
         * @param node Node to demand from.
         * @param topVer Topology version.
         * @param d Demand message.
         * @param exchFut Exchange future.
         * @throws InterruptedException If interrupted.
         * @throws ClusterTopologyCheckedException If node left.
         * @throws IgniteCheckedException If failed to send message.
         */
        private void demandFromNode(
            ClusterNode node,
            final AffinityTopologyVersion topVer,
            GridDhtPartitionDemandMessage d,
            GridDhtPartitionsExchangeFuture exchFut
        ) throws InterruptedException, IgniteCheckedException {
            GridDhtPartitionTopology top = cctx.dht().topology();

            cntr++;

            d.topic(topic(cntr));
            d.workerId(id);

            if (fut.isDone() || topologyChanged(fut))
                return;

            cctx.io().addOrderedHandler(d.topic(), new CI2<UUID, GridDhtPartitionSupplyMessage>() {
                @Override public void apply(UUID nodeId, GridDhtPartitionSupplyMessage msg) {
                    addMessage(new SupplyMessage(nodeId, msg));
                }
            });

            try {
                boolean retry;

                // DoWhile.
                // =======
                do {
                    retry = false;

                    // Create copy.
                    d = createDemandMessage(d, fut.remaining.get(node.id()).get2());

                    long timeout = cctx.config().getRebalanceTimeout();

                    d.timeout(timeout);

                    if (log.isDebugEnabled())
                        log.debug("Sending demand message [node=" + node.id() + ", demand=" + d + ']');

                    // Send demand message.
                    cctx.io().send(node, d, cctx.ioPolicy());

                    // While.
                    // =====
                    while (!fut.isDone() && !topologyChanged(fut)) {
                        SupplyMessage s = poll(msgQ, timeout);

                        // If timed out.
                        if (s == null) {
                            if (msgQ.isEmpty()) { // Safety check.
                                U.warn(log, "Timed out waiting for partitions to load, will retry in " + timeout +
                                    " ms (you may need to increase 'networkTimeout' or 'rebalanceBatchSize'" +
                                    " configuration properties).");

                                // Ordered listener was removed if timeout expired.
                                cctx.io().removeOrderedHandler(d.topic());

                                // Must create copy to be able to work with IO manager thread local caches.
                                d = createDemandMessage(d, fut.remaining.get(node.id()).get2());

                                // Create new topic.
                                d.topic(topic(++cntr));

                                // Create new ordered listener.
                                cctx.io().addOrderedHandler(d.topic(),
                                    new CI2<UUID, GridDhtPartitionSupplyMessage>() {
                                        @Override public void apply(UUID nodeId,
                                            GridDhtPartitionSupplyMessage msg) {
                                            addMessage(new SupplyMessage(nodeId, msg));
                                        }
                                    });

                                // Resend message with larger timeout.
                                retry = true;

                                break; // While.
                            }
                            else
                                continue; // While.
                        }

                        if (s.senderId() == null)
                            return; // Stopping now.

                        // Check that message was received from expected node.
                        if (!s.senderId().equals(node.id())) {
                            U.warn(log, "Received supply message from unexpected node [expectedId=" + node.id() +
                                ", rcvdId=" + s.senderId() + ", msg=" + s + ']');

                            continue; // While.
                        }

                        if (log.isDebugEnabled())
                            log.debug("Received supply message: " + s);

                        GridDhtPartitionSupplyMessage supply = s.supply();

                        // Check whether there were class loading errors on unmarshal
                        if (supply.classError() != null) {
                            if (log.isDebugEnabled())
                                log.debug("Class got undeployed during preloading: " + supply.classError());

                            retry = true;

                            // Quit preloading.
                            break;
                        }

                        // Preload.
                        for (Map.Entry<Integer, CacheEntryInfoCollection> e : supply.infos().entrySet()) {
                            int p = e.getKey();

                            if (cctx.affinity().localNode(p, topVer)) {
                                GridDhtLocalPartition part = top.localPartition(p, topVer, true);

                                assert part != null;

                                if (part.state() == MOVING) {
                                    boolean reserved = part.reserve();

                                    assert reserved : "Failed to reserve partition [gridName=" +
                                        cctx.gridName() + ", cacheName=" + cctx.namex() + ", part=" + part + ']';

                                    part.lock();

                                    try {
                                        Collection<Integer> invalidParts = new GridLeanSet<>();

                                        // Loop through all received entries and try to preload them.
                                        for (GridCacheEntryInfo entry : e.getValue().infos()) {
                                            if (!invalidParts.contains(p)) {
                                                if (!part.preloadingPermitted(entry.key(), entry.version())) {
                                                    if (log.isDebugEnabled())
                                                        log.debug("Preloading is not permitted for entry due to " +
                                                            "evictions [key=" + entry.key() +
                                                            ", ver=" + entry.version() + ']');

                                                    continue;
                                                }

                                                if (!preloadEntry(node, p, entry, topVer)) {
                                                    invalidParts.add(p);

                                                    if (log.isDebugEnabled())
                                                        log.debug("Got entries for invalid partition during " +
                                                            "preloading (will skip) [p=" + p + ", entry=" + entry + ']');
                                                }
                                            }
                                        }

                                        boolean last = supply.last().contains(p);

                                        // If message was last for this partition,
                                        // then we take ownership.
                                        if (last) {
                                            fut.partitionDone(node.id(), p);

                                            top.own(part);

                                            if (log.isDebugEnabled())
                                                log.debug("Finished rebalancing partition: " + part);

                                            if (cctx.events().isRecordable(EVT_CACHE_REBALANCE_PART_LOADED))
                                                preloadEvent(p, EVT_CACHE_REBALANCE_PART_LOADED,
                                                    exchFut.discoveryEvent());
                                        }
                                    }
                                    finally {
                                        part.unlock();
                                        part.release();
                                    }
                                }
                                else {
                                    fut.partitionDone(node.id(), p);

                                    if (log.isDebugEnabled())
                                        log.debug("Skipping rebalancing partition (state is not MOVING): " + part);
                                }
                            }
                            else {
                                fut.partitionDone(node.id(), p);

                                if (log.isDebugEnabled())
                                    log.debug("Skipping rebalancing partition (it does not belong on current node): " + p);
                            }
                        }

                        // Only request partitions based on latest topology version.
                        for (Integer miss : s.supply().missed()) {
                            if (cctx.affinity().localNode(miss, topVer))
                                fut.partitionMissed(node.id(), miss);
                        }

                        for (Integer miss : s.supply().missed())
                            fut.partitionDone(node.id(), miss);

                        if (fut.remaining.get(node.id()) == null)
                            break; // While.

                        if (s.supply().ack()) {
                            retry = true;

                            break;
                        }
                    }
                }
                while (retry && !fut.isDone() && !topologyChanged(fut));
            }
            finally {
                cctx.io().removeOrderedHandler(d.topic());
            }
        }

        /**
         * @param node Node.
         * @param d D.
         * @throws IgniteCheckedException If failed.
         */
        public void run(ClusterNode node, GridDhtPartitionDemandMessage d) throws IgniteCheckedException {
            demandLock.readLock().lock();

            try {
                GridDhtPartitionsExchangeFuture exchFut = fut.exchFut;

                AffinityTopologyVersion topVer = fut.topVer;

                try {
                    demandFromNode(node, topVer, d, exchFut);
                }
                catch (InterruptedException e) {
                    throw new IgniteCheckedException(e);
                }
            }
            finally {
                demandLock.readLock().unlock();
            }
        }

        /** {@inheritDoc} */
        @Override public String toString() {
            return S.toString(DemandWorker.class, this, "assignQ", assignQ, "msgQ", msgQ, "super", super.toString());
        }
    }
}<|MERGE_RESOLUTION|>--- conflicted
+++ resolved
@@ -293,13 +293,6 @@
      * @param assigns Assignments.
      * @param force {@code True} if dummy reassign.
      * @param cnt Counter.
-<<<<<<< HEAD
-     * * @param forcedRebFut External future for forced rebalance.
-     * @return Rebalancing closure.
-     */
-    Callable<Boolean> addAssignments(final GridDhtPreloaderAssignments assigns, boolean force,
-        final Collection<String> caches, int cnt, @Nullable final GridFutureAdapter<Boolean> forcedRebFut) {
-=======
      * @param next Runnable responsible for cache rebalancing start.
      * @param forcedRebFut External future for forced rebalance.
      * @return Rebalancing runnable.
@@ -309,7 +302,6 @@
         int cnt,
         final Runnable next,
         @Nullable final GridFutureAdapter<Boolean> forcedRebFut) {
->>>>>>> 08606bd4
         if (log.isDebugEnabled())
             log.debug("Adding partition assignments: " + assigns);
 
@@ -332,11 +324,7 @@
                 });
             }
 
-<<<<<<< HEAD
             if (forcedRebFut != null) {
-=======
-             if (forcedRebFut != null) {
->>>>>>> 08606bd4
                 fut.listen(new CI1<IgniteInternalFuture<Boolean>>() {
                     @Override public void apply(IgniteInternalFuture<Boolean> future) {
                         try {
