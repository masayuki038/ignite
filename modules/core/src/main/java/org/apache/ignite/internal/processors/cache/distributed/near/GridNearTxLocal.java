--- conflicted
+++ resolved
@@ -689,13 +689,8 @@
     }
 
     /** {@inheritDoc} */
-<<<<<<< HEAD
-    @Override public IgniteFuture<IgniteTxEx<K, V>> prepareAsync() {
+    @Override public IgniteInternalFuture<IgniteTxEx<K, V>> prepareAsync() {
         GridNearTxPrepareFuture<K, V> fut = (GridNearTxPrepareFuture<K, V>)prepFut.get();
-=======
-    @Override public IgniteInternalFuture<IgniteTxEx<K, V>> prepareAsync() {
-        IgniteInternalFuture<IgniteTxEx<K, V>> fut = prepFut.get();
->>>>>>> 9502c0d9
 
         if (fut == null) {
             // Future must be created before any exception can be thrown.
