/*
 * Licensed to the Apache Software Foundation (ASF) under one or more
 * contributor license agreements.  See the NOTICE file distributed with
 * this work for additional information regarding copyright ownership.
 * The ASF licenses this file to You under the Apache License, Version 2.0
 * (the "License"); you may not use this file except in compliance with
 * the License.  You may obtain a copy of the License at
 *
 *      http://www.apache.org/licenses/LICENSE-2.0
 *
 * Unless required by applicable law or agreed to in writing, software
 * distributed under the License is distributed on an "AS IS" BASIS,
 * WITHOUT WARRANTIES OR CONDITIONS OF ANY KIND, either express or implied.
 * See the License for the specific language governing permissions and
 * limitations under the License.
 */

package org.apache.ignite.internal.processors.rest.handlers.cache;

import org.apache.ignite.*;
import org.apache.ignite.cache.*;
import org.apache.ignite.cache.query.*;
import org.apache.ignite.cluster.*;
import org.apache.ignite.internal.*;
import org.apache.ignite.internal.processors.cache.*;
import org.apache.ignite.internal.processors.cache.query.*;
import org.apache.ignite.internal.processors.rest.*;
import org.apache.ignite.internal.processors.rest.client.message.*;
import org.apache.ignite.internal.processors.rest.handlers.*;
import org.apache.ignite.internal.processors.rest.request.*;
import org.apache.ignite.internal.util.future.*;
import org.apache.ignite.internal.util.lang.*;
import org.apache.ignite.internal.util.typedef.*;
import org.apache.ignite.internal.util.typedef.internal.*;
import org.apache.ignite.lang.*;
import org.apache.ignite.resources.*;

import java.lang.reflect.*;
import java.util.*;
import java.util.concurrent.*;
import java.util.concurrent.atomic.*;

import static org.apache.ignite.internal.GridClosureCallMode.*;
import static org.apache.ignite.internal.processors.rest.GridRestCommand.*;
import static org.apache.ignite.internal.processors.task.GridTaskThreadContextKey.*;

/**
 * Cache query command handler.
 */
public class GridCacheQueryCommandHandler extends GridRestCommandHandlerAdapter {
    /** Supported commands. */
    private static final Collection<GridRestCommand> SUPPORTED_COMMANDS = U.sealList(
        CACHE_QUERY_EXECUTE,
        CACHE_QUERY_FETCH,
        CACHE_QUERY_REBUILD_INDEXES
    );

    /** Query ID sequence. */
    private static final AtomicLong qryIdGen = new AtomicLong();

    /**
     * @param ctx Context.
     */
    public GridCacheQueryCommandHandler(GridKernalContext ctx) {
        super(ctx);
    }

    /** {@inheritDoc} */
    @Override public Collection<GridRestCommand> supportedCommands() {
        return SUPPORTED_COMMANDS;
    }

    /** {@inheritDoc} */
    @Override public IgniteInternalFuture<GridRestResponse> handleAsync(GridRestRequest req) {
        assert req instanceof GridRestCacheQueryRequest;
        assert SUPPORTED_COMMANDS.contains(req.command());

        GridRestCacheQueryRequest qryReq = (GridRestCacheQueryRequest)req;

        UUID destId = qryReq.destinationId();
        String cacheName = qryReq.cacheName();

        switch (qryReq.command()) {
            case CACHE_QUERY_EXECUTE: {
                return execute(destId, cacheName, new ExecuteQuery(qryReq));
            }

            case CACHE_QUERY_FETCH: {
                return execute(destId, cacheName, new FetchQueryResults(qryReq));
            }

            case CACHE_QUERY_REBUILD_INDEXES: {
                return broadcast(qryReq.cacheName(), new RebuildIndexes(qryReq.cacheName(), qryReq.className()));
            }

            default:
                return new GridFinishedFutureEx<>(new IgniteCheckedException("Unsupported query command: " + req.command()));
        }
    }

    /**
     * @param cacheName Cache name.
     * @return If replicated cache with given name is locally available.
     */
    private boolean replicatedCacheAvailable(String cacheName) {
        GridCacheAdapter<Object,Object> cache = ctx.cache().internalCache(cacheName);

        return cache != null && cache.configuration().getCacheMode() == CacheMode.REPLICATED;
    }

    /**
     * Executes given closure either locally or on specified node.
     *
     * @param destId Destination node ID.
     * @param cacheName Cache name.
     * @param c Closure to execute.
     * @return Execution future.
     */
    private IgniteInternalFuture<GridRestResponse> execute(UUID destId,
        String cacheName,
        Callable<GridRestResponse> c)
    {
        boolean locExec = destId == null || destId.equals(ctx.localNodeId()) || replicatedCacheAvailable(cacheName);

        if (locExec)
            return ctx.closure().callLocalSafe(c, false);
        else {
            if (ctx.discovery().node(destId) == null)
                return new GridFinishedFutureEx<>(new IgniteCheckedException("Destination node ID has left the grid " +
                    "(retry the query): " + destId));

            ctx.task().setThreadContext(TC_NO_FAILOVER, true);

            return ctx.closure().callAsync(BALANCE, c, ctx.grid().forNodeId(destId).nodes());
        }
    }

    /**
     * @param cacheName Cache name.
     * @param c Closure to execute.
     * @return Execution future.
     */
    private IgniteInternalFuture<GridRestResponse> broadcast(String cacheName, Callable<Object> c) {
<<<<<<< HEAD
        IgniteCompute comp = ctx.grid().compute(ctx.grid().forCacheNodes(cacheName)).withNoFailover().withAsync();
=======
        ctx.task().setThreadContext(TC_NO_FAILOVER, true);
>>>>>>> 8cd67cc8

        IgniteInternalFuture<Collection<Object>> fut = ctx.closure().callAsync(BROADCAST,
            Arrays.asList(c),
            ctx.grid().forCache(cacheName).nodes());

        return fut.chain(new C1<IgniteInternalFuture<Collection<Object>>, GridRestResponse>() {
            @Override public GridRestResponse apply(IgniteInternalFuture<Collection<Object>> fut) {
                try {
                    fut.get();

                    return new GridRestResponse();
                }
                catch (IgniteCheckedException e) {
                    throw new GridClosureException(e);
                }
            }
        });
    }

    /**
     * @param qryId Query ID.
     * @param wrapper Query future wrapper.
     * @param locMap Queries map.
     * @param locNodeId Local node ID.
     * @return Rest response.
     * @throws IgniteCheckedException If failed.
     */
    private static GridRestResponse fetchQueryResults(
        long qryId,
        QueryFutureWrapper wrapper,
        ConcurrentMap<QueryExecutionKey, QueryFutureWrapper> locMap,
        UUID locNodeId
    ) throws IgniteCheckedException {
        if (wrapper == null)
            throw new IgniteCheckedException("Failed to find query future (query has been expired).");

        GridCacheQueryFutureAdapter<?, ?, ?> fut = wrapper.future();

        Collection<Object> col = (Collection<Object>)fut.nextPage();

        GridCacheRestResponse res = new GridCacheRestResponse();

        GridCacheClientQueryResult qryRes = new GridCacheClientQueryResult();

        if (col == null) {
            col = Collections.emptyList();

            qryRes.last(true);

            locMap.remove(new QueryExecutionKey(qryId), wrapper);
        }

        qryRes.items(col);
        qryRes.queryId(qryId);
        qryRes.nodeId(locNodeId);

        res.setResponse(qryRes);

        return res;
    }

    /**
     * Creates class instance.
     *
     * @param cls Target class.
     * @param clsName Implementing class name.
     * @return Class instance.
     * @throws IgniteCheckedException If failed.
     */
    private static <T> T instance(Class<? extends T> cls, String clsName) throws IgniteCheckedException {
        try {
            Class<?> implCls = Class.forName(clsName);

            if (!cls.isAssignableFrom(implCls))
                throw new IgniteCheckedException("Failed to create instance (target class does not extend or implement " +
                    "required class or interface) [cls=" + cls.getName() + ", clsName=" + clsName + ']');

            Constructor<?> ctor = implCls.getConstructor();

            return (T)ctor.newInstance();
        }
        catch (ClassNotFoundException e) {
            throw new IgniteCheckedException("Failed to find target class: " + clsName, e);
        }
        catch (NoSuchMethodException e) {
            throw new IgniteCheckedException("Failed to find constructor for provided arguments " +
                "[clsName=" + clsName + ']', e);
        }
        catch (InstantiationException e) {
            throw new IgniteCheckedException("Failed to instantiate target class " +
                "[clsName=" + clsName + ']', e);
        }
        catch (IllegalAccessException e) {
            throw new IgniteCheckedException("Failed to instantiate class (constructor is not available) " +
                "[clsName=" + clsName + ']', e);
        }
        catch (InvocationTargetException e) {
            throw new IgniteCheckedException("Failed to instantiate class (constructor threw an exception) " +
                "[clsName=" + clsName + ']', e.getCause());
        }
    }

    /**
     *
     */
    private static class ExecuteQuery implements IgniteCallable<GridRestResponse> {
        /** */
        private static final long serialVersionUID = 0L;

        /** Injected grid. */
        @IgniteInstanceResource
        private Ignite g;

        /** Query request. */
        private GridRestCacheQueryRequest req;

        /**
         * @param req Request.
         */
        private ExecuteQuery(GridRestCacheQueryRequest req) {
            this.req = req;
        }

        /** {@inheritDoc} */
        @SuppressWarnings({"unchecked", "IfMayBeConditional"})
        @Override public GridRestResponse call() throws Exception {
            long qryId = qryIdGen.getAndIncrement();

            CacheQueries<Object,Object> queries = g.cache(req.cacheName()).queries();

            CacheQuery<?> qry;

            switch (req.type()) {
                case SQL:
                    qry = queries.createSqlQuery(req.className(), req.clause());

                    break;

                case SQL_FIELDS:
                    qry = queries.createSqlFieldsQuery(req.clause());

                    break;

                case FULL_TEXT:
                    qry = queries.createFullTextQuery(req.className(), req.clause());

                    break;

                case SCAN:
                    qry = queries.createScanQuery(instance(IgniteBiPredicate.class, req.className()));

                    break;

                default:
                    throw new IgniteCheckedException("Unsupported query type: " + req.type());
            }

            boolean keepPortable = req.keepPortable();

            if (!keepPortable) {
                if (req.type() != GridClientCacheQueryRequest.GridQueryType.SCAN &&
                    (req.remoteReducerClassName() == null && req.remoteTransformerClassName() == null))
                    // Do not deserialize values on server if not needed.
                    keepPortable = true;
            }

            ((GridCacheQueryAdapter)qry).keepPortable(keepPortable);
            ((GridCacheQueryAdapter)qry).subjectId(req.clientId());

            if (req.pageSize() > 0)
                qry = qry.pageSize(req.pageSize());

            if (req.timeout() > 0)
                qry = qry.timeout(req.timeout());

            qry = qry.includeBackups(req.includeBackups()).enableDedup(req.enableDedup()).keepAll(false);

            GridCacheQueryFutureAdapter<?, ?, ?> fut;

            if (req.remoteReducerClassName() != null)
                fut = (GridCacheQueryFutureAdapter<?, ?, ?>)qry.execute(
                    instance(IgniteReducer.class, req.remoteReducerClassName()),
                    req.queryArguments());
            else if (req.remoteTransformerClassName() != null)
                fut = (GridCacheQueryFutureAdapter<?, ?, ?>)qry.execute(
                    instance(IgniteClosure.class, req.remoteTransformerClassName()),
                    req.queryArguments());
            else
                fut = (GridCacheQueryFutureAdapter<?, ?, ?>)qry.execute(req.queryArguments());

            ClusterNodeLocalMap<QueryExecutionKey, QueryFutureWrapper> locMap =
                g.cluster().nodeLocalMap();

            QueryFutureWrapper wrapper = new QueryFutureWrapper(fut);

            QueryFutureWrapper old = locMap.putIfAbsent(new QueryExecutionKey(qryId), wrapper);

            assert old == null;

            return fetchQueryResults(qryId, wrapper, locMap, g.cluster().localNode().id());
        }
    }

    /**
     *
     */
    private static class FetchQueryResults implements IgniteCallable<GridRestResponse> {
        /** */
        private static final long serialVersionUID = 0L;

        /** Injected grid. */
        @IgniteInstanceResource
        private Ignite g;

        /** Query request. */
        private GridRestCacheQueryRequest req;

        /**
         * @param req Request.
         */
        private FetchQueryResults(GridRestCacheQueryRequest req) {
            this.req = req;
        }

        /** {@inheritDoc} */
        @Override public GridRestResponse call() throws Exception {
            ClusterNodeLocalMap<QueryExecutionKey, QueryFutureWrapper> locMap =
                g.cluster().nodeLocalMap();

            return fetchQueryResults(req.queryId(), locMap.get(new QueryExecutionKey(req.queryId())),
                locMap, g.cluster().localNode().id());
        }
    }

    /**
     * Rebuild indexes closure.
     */
    private static class RebuildIndexes implements IgniteCallable<Object> {
        /** */
        private static final long serialVersionUID = 0L;

        /** Injected grid. */
        @IgniteInstanceResource
        private Ignite g;

        /** Cache name. */
        private String cacheName;

        /** Class name. */
        private String clsName;

        /**
         * @param cacheName Cache name.
         * @param clsName Optional class name to rebuild indexes for.
         */
        private RebuildIndexes(String cacheName, String clsName) {
            this.cacheName = cacheName;
            this.clsName = clsName;
        }

        /** {@inheritDoc} */
        @Override public Object call() throws Exception {
            if (clsName == null)
                g.cache(cacheName).queries().rebuildAllIndexes();
            else
                g.cache(cacheName).queries().rebuildIndexes(clsName);

            return null;
        }
    }

    /**
     *
     */
    private static class QueryExecutionKey {
        /** Query ID. */
        private long qryId;

        /**
         * @param qryId Query ID.
         */
        private QueryExecutionKey(long qryId) {
            this.qryId = qryId;
        }

        /** {@inheritDoc} */
        @Override public boolean equals(Object o) {
            if (this == o)
                return true;

            if (!(o instanceof QueryExecutionKey))
                return false;

            QueryExecutionKey that = (QueryExecutionKey)o;

            return qryId == that.qryId;
        }

        /** {@inheritDoc} */
        @Override public int hashCode() {
            return (int)(qryId ^ (qryId >>> 32));
        }
    }

    /**
     * Query future wrapper.
     */
    private static class QueryFutureWrapper {
        /** Query future. */
        private final GridCacheQueryFutureAdapter<?, ?, ?> qryFut;

        /** Last future use timestamp. */
        private volatile long lastUseTs;

        /**
         * @param qryFut Query future.
         */
        private QueryFutureWrapper(GridCacheQueryFutureAdapter<?, ?, ?> qryFut) {
            this.qryFut = qryFut;

            lastUseTs = U.currentTimeMillis();
        }

        /**
         * @return Query future.
         */
        private GridCacheQueryFutureAdapter<?, ?, ?> future() {
            lastUseTs = U.currentTimeMillis();

            return qryFut;
        }

        /**
         * @return Last use timestamp.
         */
        private long lastUseTimestamp() {
            return lastUseTs;
        }
    }
}<|MERGE_RESOLUTION|>--- conflicted
+++ resolved
@@ -141,11 +141,7 @@
      * @return Execution future.
      */
     private IgniteInternalFuture<GridRestResponse> broadcast(String cacheName, Callable<Object> c) {
-<<<<<<< HEAD
-        IgniteCompute comp = ctx.grid().compute(ctx.grid().forCacheNodes(cacheName)).withNoFailover().withAsync();
-=======
         ctx.task().setThreadContext(TC_NO_FAILOVER, true);
->>>>>>> 8cd67cc8
 
         IgniteInternalFuture<Collection<Object>> fut = ctx.closure().callAsync(BROADCAST,
             Arrays.asList(c),
