--- conflicted
+++ resolved
@@ -182,20 +182,12 @@
     }
 
     /** {@inheritDoc} */
-<<<<<<< HEAD
-    @Override protected IgniteInternalFuture currentFuture() throws IgniteCheckedException {
-=======
     @Override public IgniteInternalFuture currentFuture() throws IgniteCheckedException {
->>>>>>> f7d89fdb
         return ((IgniteFutureImpl)messagingAsync.future()).internalFuture();
     }
 
     /** {@inheritDoc} */
-<<<<<<< HEAD
-    @Override protected Object processOutObject(int type) throws IgniteCheckedException {
-=======
     @Override public PlatformTarget processOutObject(int type) throws IgniteCheckedException {
->>>>>>> f7d89fdb
         switch (type) {
             case OP_WITH_ASYNC:
                 if (messaging.isAsync())
