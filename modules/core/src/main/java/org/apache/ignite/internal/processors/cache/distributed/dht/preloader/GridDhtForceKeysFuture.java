/*
 * Licensed to the Apache Software Foundation (ASF) under one or more
 * contributor license agreements.  See the NOTICE file distributed with
 * this work for additional information regarding copyright ownership.
 * The ASF licenses this file to You under the Apache License, Version 2.0
 * (the "License"); you may not use this file except in compliance with
 * the License.  You may obtain a copy of the License at
 *
 *      http://www.apache.org/licenses/LICENSE-2.0
 *
 * Unless required by applicable law or agreed to in writing, software
 * distributed under the License is distributed on an "AS IS" BASIS,
 * WITHOUT WARRANTIES OR CONDITIONS OF ANY KIND, either express or implied.
 * See the License for the specific language governing permissions and
 * limitations under the License.
 */

package org.apache.ignite.internal.processors.cache.distributed.dht.preloader;

import org.apache.ignite.*;
import org.apache.ignite.cluster.*;
import org.apache.ignite.events.*;
import org.apache.ignite.internal.*;
import org.apache.ignite.internal.cluster.*;
import org.apache.ignite.internal.processors.cache.*;
import org.apache.ignite.internal.processors.cache.distributed.dht.*;
import org.apache.ignite.internal.util.*;
import org.apache.ignite.internal.util.future.*;
import org.apache.ignite.internal.util.typedef.*;
import org.apache.ignite.internal.util.typedef.internal.*;
import org.apache.ignite.lang.*;
import org.jetbrains.annotations.*;

import java.util.*;
import java.util.concurrent.*;
import java.util.concurrent.atomic.*;

import static java.util.concurrent.TimeUnit.*;
import static org.apache.ignite.events.EventType.*;
import static org.apache.ignite.internal.processors.cache.distributed.dht.GridDhtPartitionState.*;
import static org.apache.ignite.internal.processors.dr.GridDrType.*;

/**
 * Force keys request future.
 */
public final class GridDhtForceKeysFuture<K, V> extends GridCompoundFuture<Object, Collection<K>>
    implements GridDhtFuture<Collection<K>> {
    /** */
    private static final long serialVersionUID = 0L;

    /** Logger reference. */
    private static final AtomicReference<IgniteLogger> logRef = new AtomicReference<>();

    /** Logger. */
    private static IgniteLogger log;

    /** Wait for 1 second for topology to change. */
    private static final long REMAP_PAUSE = 1000;

    /** Cache context. */
    private GridCacheContext<K, V> cctx;

    /** Topology. */
    private GridDhtPartitionTopology top;

    /** Keys to request. */
    private Collection<KeyCacheObject> keys;

    /** Keys for which local node is no longer primary. */
    private Collection<Integer> invalidParts = new GridLeanSet<>();

    /** Topology change counter. */
    private AtomicInteger topCntr = new AtomicInteger(1);

    /** Topology version. */
    private long topVer;

    /** Future ID. */
    private IgniteUuid futId = IgniteUuid.randomUuid();

    /** Preloader. */
    private GridDhtPreloader<K, V> preloader;

    /** Trackable flag. */
    private boolean trackable;

    /**
     * @param cctx Cache context.
     * @param topVer Topology version.
     * @param keys Keys.
     * @param preloader Preloader.
     */
    public GridDhtForceKeysFuture(
        GridCacheContext<K, V> cctx,
        long topVer,
        Collection<KeyCacheObject> keys,
        GridDhtPreloader<K, V> preloader
    ) {
        assert topVer != 0 : topVer;
        assert !F.isEmpty(keys) : keys;

        this.cctx = cctx;
        this.keys = keys;
        this.topVer = topVer;
        this.preloader = preloader;

        top = cctx.dht().topology();

        if (log == null)
            log = U.logger(cctx.kernalContext(), logRef, GridDhtForceKeysFuture.class);
    }

    /**
     * @return Future ID.
     */
    public IgniteUuid futureId() {
        return futId;
    }

    /** {@inheritDoc} */
    @Override public Collection<Integer> invalidPartitions() {
        return invalidParts;
    }

    /**
     * @param f Future.
     * @return {@code True} if mini-future.
     */
    private boolean isMini(IgniteInternalFuture<?> f) {
        return f.getClass().equals(MiniFuture.class);
    }

    /** {@inheritDoc} */
    @Override public boolean onDone(@Nullable Collection<K> res, @Nullable Throwable err) {
        if (super.onDone(res, err)) {
            if (trackable)
                preloader.remoteFuture(this);

            return true;
        }

        return false;
    }

    /**
     * @param evt Discovery event.
     */
    @SuppressWarnings( {"unchecked"})
    public void onDiscoveryEvent(DiscoveryEvent evt) {
        topCntr.incrementAndGet();

        int type = evt.type();

        for (IgniteInternalFuture<?> f : futures()) {
            if (isMini(f)) {
                MiniFuture mini = (MiniFuture)f;

                mini.onDiscoveryEvent();

                if (type == EVT_NODE_LEFT || type == EVT_NODE_FAILED) {
                    if (mini.node().id().equals(evt.eventNode().id())) {
                        mini.onResult(new ClusterTopologyCheckedException("Node left grid (will retry): " +
                            evt.eventNode().id()));

                        break;
                    }
                }
            }
        }
    }

    /**
     * @param nodeId Node left callback.
     * @param res Response.
     */
    @SuppressWarnings( {"unchecked"})
    public void onResult(UUID nodeId, GridDhtForceKeysResponse res) {
        for (IgniteInternalFuture<Object> f : futures())
            if (isMini(f)) {
                MiniFuture mini = (MiniFuture)f;

                if (mini.miniId().equals(res.miniId())) {
                    mini.onResult(res);

                    return;
                }
            }

        if (log.isDebugEnabled())
            log.debug("Failed to find mini future for response [cacheName=" + cctx.name() + ", res=" + res + ']');
    }

    /**
     * Initializes this future.
     */
    public void init() {
        assert cctx.preloader().startFuture().isDone();

        map(keys, Collections.<ClusterNode>emptyList());

        markInitialized();
    }

    /**
     * @param keys Keys.
     * @param exc Exclude nodes.
     * @return {@code True} if some mapping was added.
     */
    private boolean map(Iterable<KeyCacheObject> keys, Collection<ClusterNode> exc) {
        Map<ClusterNode, Set<KeyCacheObject>> mappings = new HashMap<>();

        ClusterNode loc = cctx.localNode();

        int curTopVer = topCntr.get();

        for (KeyCacheObject key : keys)
            map(key, mappings, exc);

        if (isDone())
            return false;

        boolean ret = false;

        if (!mappings.isEmpty()) {
            preloader.addFuture(this);

            trackable = true;

            // Create mini futures.
            for (Map.Entry<ClusterNode, Set<KeyCacheObject>> mapped : mappings.entrySet()) {
                ClusterNode n = mapped.getKey();
                Set<KeyCacheObject> mappedKeys = mapped.getValue();

                int cnt = F.size(mappedKeys);

                if (cnt > 0) {
                    ret = true;

                    MiniFuture fut = new MiniFuture(n, mappedKeys, curTopVer, exc);

                    GridDhtForceKeysRequest req = new GridDhtForceKeysRequest(
                        cctx.cacheId(),
                        futId,
                        fut.miniId(),
                        mappedKeys,
                        topVer);

                    try {
                        add(fut); // Append new future.

                        assert !n.id().equals(loc.id());

                        if (log.isDebugEnabled())
                            log.debug("Sending force key request [cacheName=" + cctx.name() + "node=" + n.id() +
                                ", req=" + req + ']');

                        cctx.io().send(n, req, cctx.ioPolicy());
                    }
                    catch (IgniteCheckedException e) {
                        // Fail the whole thing.
                        if (e instanceof ClusterTopologyCheckedException)
                            fut.onResult((ClusterTopologyCheckedException)e);
                        else
                            fut.onResult(e);
                    }
                }
            }
        }

        return ret;
    }

    /**
     * @param key Key.
     * @param exc Exclude nodes.
     * @param mappings Mappings.
     */
    private void map(KeyCacheObject key, Map<ClusterNode, Set<KeyCacheObject>> mappings, Collection<ClusterNode> exc) {
        ClusterNode loc = cctx.localNode();

        int part = cctx.affinity().partition(key);

        GridCacheEntryEx e = cctx.dht().peekEx(key);

        try {
            if (e != null && !e.isNewLocked()) {
                if (log.isDebugEnabled())
                    log.debug("Will not rebalance key (entry is not new) [cacheName=" + cctx.name() +
                        ", key=" + key + ", part=" + part + ", locId=" + cctx.nodeId() + ']');

                // Key has been rebalanced or retrieved already.
                return;
            }
        }
        catch (GridCacheEntryRemovedException ignore) {
            if (log.isDebugEnabled())
                log.debug("Received removed DHT entry for force keys request [entry=" + e +
                    ", locId=" + cctx.nodeId() + ']');
        }

        List<ClusterNode> owners = F.isEmpty(exc) ? top.owners(part, topVer) :
            new ArrayList<>(F.view(top.owners(part, topVer), F.notIn(exc)));

        if (owners.isEmpty() || (owners.contains(loc) && cctx.rebalanceEnabled())) {
            if (log.isDebugEnabled())
                log.debug("Will not rebalance key (local node is owner) [key=" + key + ", part=" + part +
                    "topVer=" + topVer + ", locId=" + cctx.nodeId() + ']');

            // Key is already rebalanced.
            return;
        }

        // Create partition.
        GridDhtLocalPartition locPart = top.localPartition(part, topVer, false);

        if (log.isDebugEnabled())
            log.debug("Mapping local partition [loc=" + cctx.localNodeId() + ", topVer" + topVer +
                ", part=" + locPart + ", owners=" + owners + ", allOwners=" + U.toShortString(top.owners(part)) + ']');

        if (locPart == null)
            invalidParts.add(part);
        // If rebalance is disabled, then local partition is always MOVING.
        else if (locPart.state() == MOVING) {
            Collections.sort(owners, CU.nodeComparator(false));

            // Load from youngest owner.
            ClusterNode pick = F.first(owners);

            assert pick != null;

            if (!cctx.rebalanceEnabled() && loc.id().equals(pick.id()))
                pick = F.first(F.view(owners, F.remoteNodes(loc.id())));

            if (pick == null) {
                if (log.isDebugEnabled())
                    log.debug("Will not rebalance key (no nodes to request from with rebalancing disabled) [key=" +
                        key + ", part=" + part + ", locId=" + cctx.nodeId() + ']');

                return;
            }

            Collection<KeyCacheObject> mappedKeys = F.addIfAbsent(mappings, pick, F.<KeyCacheObject>newSet());

            assert mappedKeys != null;

            mappedKeys.add(key);

            if (log.isDebugEnabled())
                log.debug("Will rebalance key from node [cacheName=" + cctx.namex() + ", key=" + key + ", part=" +
                    part + ", node=" + pick.id() + ", locId=" + cctx.nodeId() + ']');
        }
        else if (locPart.state() != OWNING)
            invalidParts.add(part);
        else {
            if (log.isDebugEnabled())
                log.debug("Will not rebalance key (local partition is not MOVING) [cacheName=" + cctx.name() +
                    ", key=" + key + ", part=" + locPart + ", locId=" + cctx.nodeId() + ']');
        }
    }

    /**
     * Mini-future for get operations. Mini-futures are only waiting on a single
     * node as opposed to multiple nodes.
     */
    private class MiniFuture extends GridFutureAdapter<Object> {
        /** */
        private static final long serialVersionUID = 0L;

        /** Mini-future ID. */
        private IgniteUuid miniId = IgniteUuid.randomUuid();

        /** Node. */
        private ClusterNode node;

        /** Requested keys. */
        private Collection<KeyCacheObject> keys;

        /** Topology version for this mini-future. */
        private int curTopVer;

        /** Pause latch for remapping missed keys. */
        private CountDownLatch pauseLatch = new CountDownLatch(1);

        /** Excludes. */
        private Collection<ClusterNode> exc;

        /**
         * @param node Node.
         * @param keys Keys.
         * @param curTopVer Topology version for this mini-future.
         * @param exc Exclude node list.
         */
        MiniFuture(ClusterNode node, Collection<KeyCacheObject> keys, int curTopVer, Collection<ClusterNode> exc) {
            assert node != null;
            assert curTopVer > 0;
            assert exc != null;

            this.node = node;
            this.keys = keys;
            this.curTopVer = curTopVer;
            this.exc = exc;
        }

        /**
         * @return Mini-future ID.
         */
        IgniteUuid miniId() {
            return miniId;
        }

        /**
         * @return Node ID.
         */
        ClusterNode node() {
            return node;
        }

        /**
         *
         */
        void onDiscoveryEvent() {
            pauseLatch.countDown();
        }

        /**
         * @param e Error.
         */
        void onResult(Throwable e) {
            if (log.isDebugEnabled())
                log.debug("Failed to get future result [fut=" + this + ", err=" + e + ']');

            // Fail.
            onDone(e);
        }

        /**
         * @param e Node failure.
         */
        void onResult(ClusterTopologyCheckedException e) {
            if (log.isDebugEnabled())
                log.debug("Remote node left grid while sending or waiting for reply (will retry): " + this);

            // Remap.
            map(keys, /*exclude*/F.asList(node));

            onDone(true);
        }

        /**
         * @param res Result callback.
         */
        void onResult(GridDhtForceKeysResponse res) {
            Collection<KeyCacheObject> missedKeys = res.missedKeys();

            boolean remapMissed = false;

            if (!F.isEmpty(missedKeys)) {
                if (curTopVer != topCntr.get() || pauseLatch.getCount() == 0)
                    map(missedKeys, Collections.<ClusterNode>emptyList());
                else
                    remapMissed = true;
            }

<<<<<<< HEAD
            // If rebalancing is disabled, we need to check other backups.
            if (!cctx.rebalanceEnabled()) {
                Collection<K> retryKeys = F.view(
=======
            // If preloading is disabled, we need to check other backups.
            if (!cctx.preloadEnabled()) {
                Collection<KeyCacheObject> retryKeys = F.view(
>>>>>>> 5d460e06
                    keys,
                    F0.notIn(missedKeys),
                    F0.notIn(F.viewReadOnly(res.forcedInfos(), CU.<KeyCacheObject, V>info2Key())));

                if (!retryKeys.isEmpty())
                    map(retryKeys, F.concat(false, node, exc));
            }

            boolean rec = cctx.events().isRecordable(EVT_CACHE_REBALANCE_OBJECT_LOADED);

            boolean replicate = cctx.isDrEnabled();

            for (GridCacheEntryInfo info : res.forcedInfos()) {
                int p = cctx.affinity().partition(info.key());

                GridDhtLocalPartition locPart = top.localPartition(p, -1, false);

                if (locPart != null && locPart.state() == MOVING && locPart.reserve()) {
                    GridCacheEntryEx entry = cctx.dht().entryEx(info.key());

                    try {
                        if (entry.initialValue(
                            info.value(),
                            info.version(),
                            info.ttl(),
                            info.expireTime(),
                            true,
                            topVer,
                            replicate ? DR_PRELOAD : DR_NONE
                        )) {
                            if (rec && !entry.isInternal())
                                cctx.events().addEvent(entry.partition(), entry.key(), cctx.localNodeId(),
                                    (IgniteUuid)null, null, EVT_CACHE_REBALANCE_OBJECT_LOADED, info.value(), true, null,
                                    false, null, null, null);
                        }
                    }
                    catch (IgniteCheckedException e) {
                        onDone(e);

                        return;
                    }
                    catch (GridCacheEntryRemovedException ignore) {
                        if (log.isDebugEnabled())
                            log.debug("Trying to rebalance removed entry (will ignore) [cacheName=" +
                                cctx.namex() + ", entry=" + entry + ']');
                    }
                    finally {
                        locPart.release();
                    }
                }
            }

            if (remapMissed && pause())
                map(missedKeys, Collections.<ClusterNode>emptyList());

            // Finish mini future.
            onDone(true);
        }

        /**
         * Pause to avoid crazy resending in case of topology changes.
         *
         * @return {@code True} if was not interrupted.
         */
        private boolean pause() {
            try {
                U.await(pauseLatch, REMAP_PAUSE, MILLISECONDS);

                return true;
            }
            catch (IgniteInterruptedCheckedException e) {
                // Fail.
                onDone(e);

                return false;
            }
        }

        /** {@inheritDoc} */
        @Override public String toString() {
            return S.toString(MiniFuture.class, this, super.toString());
        }
    }
}<|MERGE_RESOLUTION|>--- conflicted
+++ resolved
@@ -461,15 +461,9 @@
                     remapMissed = true;
             }
 
-<<<<<<< HEAD
             // If rebalancing is disabled, we need to check other backups.
             if (!cctx.rebalanceEnabled()) {
-                Collection<K> retryKeys = F.view(
-=======
-            // If preloading is disabled, we need to check other backups.
-            if (!cctx.preloadEnabled()) {
                 Collection<KeyCacheObject> retryKeys = F.view(
->>>>>>> 5d460e06
                     keys,
                     F0.notIn(missedKeys),
                     F0.notIn(F.viewReadOnly(res.forcedInfos(), CU.<KeyCacheObject, V>info2Key())));
