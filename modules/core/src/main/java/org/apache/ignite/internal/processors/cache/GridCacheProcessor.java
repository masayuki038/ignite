/*
 * Licensed to the Apache Software Foundation (ASF) under one or more
 * contributor license agreements.  See the NOTICE file distributed with
 * this work for additional information regarding copyright ownership.
 * The ASF licenses this file to You under the Apache License, Version 2.0
 * (the "License"); you may not use this file except in compliance with
 * the License.  You may obtain a copy of the License at
 *
 *      http://www.apache.org/licenses/LICENSE-2.0
 *
 * Unless required by applicable law or agreed to in writing, software
 * distributed under the License is distributed on an "AS IS" BASIS,
 * WITHOUT WARRANTIES OR CONDITIONS OF ANY KIND, either express or implied.
 * See the License for the specific language governing permissions and
 * limitations under the License.
 */

package org.apache.ignite.internal.processors.cache;

import java.io.Serializable;
import java.util.ArrayList;
import java.util.Collection;
import java.util.Collections;
import java.util.Comparator;
import java.util.Deque;
import java.util.HashMap;
import java.util.HashSet;
import java.util.IdentityHashMap;
import java.util.LinkedHashMap;
import java.util.LinkedList;
import java.util.List;
import java.util.ListIterator;
import java.util.Map;
import java.util.Set;
import java.util.UUID;
import java.util.concurrent.ConcurrentHashMap;
import java.util.concurrent.ConcurrentMap;
import java.util.concurrent.CountDownLatch;
import javax.cache.configuration.Factory;
import javax.cache.integration.CacheLoader;
import javax.cache.integration.CacheWriter;
import javax.management.JMException;
import javax.management.MBeanServer;
import org.apache.ignite.IgniteCheckedException;
import org.apache.ignite.IgniteException;
import org.apache.ignite.cache.CacheAtomicWriteOrderMode;
import org.apache.ignite.cache.CacheExistsException;
import org.apache.ignite.cache.CacheMemoryMode;
import org.apache.ignite.cache.CacheMode;
import org.apache.ignite.cache.CacheRebalanceMode;
import org.apache.ignite.cache.affinity.AffinityFunction;
import org.apache.ignite.cache.affinity.AffinityFunctionContext;
import org.apache.ignite.cache.affinity.AffinityNodeAddressHashResolver;
import org.apache.ignite.cache.affinity.rendezvous.RendezvousAffinityFunction;
import org.apache.ignite.cache.store.CacheStore;
import org.apache.ignite.cache.store.CacheStoreSessionListener;
import org.apache.ignite.cluster.ClusterNode;
import org.apache.ignite.configuration.CacheConfiguration;
import org.apache.ignite.configuration.DeploymentMode;
import org.apache.ignite.configuration.FileSystemConfiguration;
import org.apache.ignite.configuration.IgniteConfiguration;
import org.apache.ignite.configuration.NearCacheConfiguration;
import org.apache.ignite.configuration.TransactionConfiguration;
import org.apache.ignite.events.EventType;
import org.apache.ignite.internal.GridKernalContext;
import org.apache.ignite.internal.GridPerformanceSuggestions;
import org.apache.ignite.internal.IgniteClientDisconnectedCheckedException;
import org.apache.ignite.internal.IgniteComponentType;
import org.apache.ignite.internal.IgniteInternalFuture;
import org.apache.ignite.internal.IgniteNodeAttributes;
import org.apache.ignite.internal.IgniteTransactionsEx;
import org.apache.ignite.internal.binary.BinaryContext;
import org.apache.ignite.internal.binary.BinaryMarshaller;
import org.apache.ignite.internal.binary.GridBinaryMarshaller;
import org.apache.ignite.internal.managers.discovery.DiscoveryCustomMessage;
import org.apache.ignite.internal.pagemem.store.IgnitePageStoreManager;
import org.apache.ignite.internal.processors.GridProcessorAdapter;
import org.apache.ignite.internal.processors.affinity.AffinityTopologyVersion;
import org.apache.ignite.internal.processors.cache.binary.CacheObjectBinaryProcessorImpl;
import org.apache.ignite.internal.processors.cache.database.IgniteCacheDatabaseSharedManager;
import org.apache.ignite.internal.processors.cache.datastructures.CacheDataStructuresManager;
import org.apache.ignite.internal.processors.cache.distributed.dht.GridDhtCache;
import org.apache.ignite.internal.processors.cache.distributed.dht.GridDhtCacheAdapter;
import org.apache.ignite.internal.processors.cache.distributed.dht.atomic.GridDhtAtomicCache;
import org.apache.ignite.internal.processors.cache.distributed.dht.colocated.GridDhtColocatedCache;
import org.apache.ignite.internal.processors.cache.distributed.near.GridNearAtomicCache;
import org.apache.ignite.internal.processors.cache.distributed.near.GridNearCacheAdapter;
import org.apache.ignite.internal.processors.cache.distributed.near.GridNearTransactionalCache;
import org.apache.ignite.internal.processors.cache.dr.GridCacheDrManager;
import org.apache.ignite.internal.processors.cache.jta.CacheJtaManagerAdapter;
import org.apache.ignite.internal.processors.cache.local.GridLocalCache;
import org.apache.ignite.internal.processors.cache.local.atomic.GridLocalAtomicCache;
import org.apache.ignite.internal.processors.cache.query.GridCacheDistributedQueryManager;
import org.apache.ignite.internal.processors.cache.query.GridCacheLocalQueryManager;
import org.apache.ignite.internal.processors.cache.query.GridCacheQueryManager;
import org.apache.ignite.internal.processors.cache.query.continuous.CacheContinuousQueryManager;
import org.apache.ignite.internal.processors.cache.store.CacheStoreManager;
import org.apache.ignite.internal.processors.cache.transactions.IgniteTransactionsImpl;
import org.apache.ignite.internal.processors.cache.transactions.IgniteTxManager;
import org.apache.ignite.internal.processors.cache.version.GridCacheVersionManager;
import org.apache.ignite.internal.processors.cacheobject.IgniteCacheObjectProcessor;
import org.apache.ignite.internal.processors.plugin.CachePluginManager;
import org.apache.ignite.internal.processors.query.GridQueryProcessor;
import org.apache.ignite.internal.util.F0;
import org.apache.ignite.internal.util.future.GridCompoundFuture;
import org.apache.ignite.internal.util.future.GridFinishedFuture;
import org.apache.ignite.internal.util.future.GridFutureAdapter;
import org.apache.ignite.internal.util.lang.IgniteOutClosureX;
import org.apache.ignite.internal.util.tostring.GridToStringInclude;
import org.apache.ignite.internal.util.typedef.CIX1;
import org.apache.ignite.internal.util.typedef.F;
import org.apache.ignite.internal.util.typedef.X;
import org.apache.ignite.internal.util.typedef.internal.CU;
import org.apache.ignite.internal.util.typedef.internal.S;
import org.apache.ignite.internal.util.typedef.internal.U;
import org.apache.ignite.lang.IgniteClosure;
import org.apache.ignite.lang.IgniteFuture;
import org.apache.ignite.lang.IgnitePredicate;
import org.apache.ignite.lang.IgniteUuid;
import org.apache.ignite.lifecycle.LifecycleAware;
import org.apache.ignite.marshaller.Marshaller;
import org.apache.ignite.marshaller.jdk.JdkMarshaller;
import org.apache.ignite.spi.IgniteNodeValidationResult;
import org.jetbrains.annotations.Nullable;

import static org.apache.ignite.IgniteSystemProperties.IGNITE_SKIP_CONFIGURATION_CONSISTENCY_CHECK;
import static org.apache.ignite.IgniteSystemProperties.getBoolean;
import static org.apache.ignite.cache.CacheAtomicityMode.ATOMIC;
import static org.apache.ignite.cache.CacheMode.LOCAL;
import static org.apache.ignite.cache.CacheMode.PARTITIONED;
import static org.apache.ignite.cache.CacheMode.REPLICATED;
import static org.apache.ignite.cache.CacheRebalanceMode.ASYNC;
import static org.apache.ignite.cache.CacheRebalanceMode.SYNC;
import static org.apache.ignite.cache.CacheWriteSynchronizationMode.FULL_ASYNC;
import static org.apache.ignite.cache.CacheWriteSynchronizationMode.FULL_SYNC;
import static org.apache.ignite.cache.CacheWriteSynchronizationMode.PRIMARY_SYNC;
import static org.apache.ignite.configuration.CacheConfiguration.DFLT_CACHE_MODE;
import static org.apache.ignite.configuration.CacheConfiguration.DFLT_MEMORY_MODE;
import static org.apache.ignite.configuration.DeploymentMode.CONTINUOUS;
import static org.apache.ignite.configuration.DeploymentMode.ISOLATED;
import static org.apache.ignite.configuration.DeploymentMode.PRIVATE;
import static org.apache.ignite.configuration.DeploymentMode.SHARED;
import static org.apache.ignite.internal.IgniteComponentType.INDEXING;
import static org.apache.ignite.events.EventType.EVT_NODE_JOINED;
import static org.apache.ignite.internal.IgniteComponentType.JTA;
import static org.apache.ignite.internal.IgniteNodeAttributes.ATTR_CONSISTENCY_CHECK_SKIPPED;
import static org.apache.ignite.internal.IgniteNodeAttributes.ATTR_TX_CONFIG;
import static org.apache.ignite.internal.processors.cache.GridCacheUtils.isNearEnabled;

/**
 * Cache processor.
 */
@SuppressWarnings("unchecked")
public class GridCacheProcessor extends GridProcessorAdapter {
    /** Null cache name. */
    private static final String NULL_NAME = U.id8(UUID.randomUUID());

    /** Shared cache context. */
    private GridCacheSharedContext<?, ?> sharedCtx;

    /** */
    private final Map<String, GridCacheAdapter<?, ?>> caches;

    /** Caches stopped from onKernalStop callback. */
    private final Map<String, GridCacheAdapter> stoppedCaches = new ConcurrentHashMap<>();

    /** Map of proxies. */
    private final Map<String, IgniteCacheProxy<?, ?>> jCacheProxies;

    /** Caches stop sequence. */
    private final Deque<String> stopSeq;

    /** Transaction interface implementation. */
    private IgniteTransactionsImpl transactions;

    /** Pending cache starts. */
    private ConcurrentMap<String, IgniteInternalFuture> pendingFuts = new ConcurrentHashMap<>();

    /** Template configuration add futures. */
    private ConcurrentMap<String, IgniteInternalFuture> pendingTemplateFuts = new ConcurrentHashMap<>();

    /** Dynamic caches. */
    private ConcurrentMap<String, DynamicCacheDescriptor> registeredCaches = new ConcurrentHashMap<>();

    /** Cache templates. */
    private ConcurrentMap<String, DynamicCacheDescriptor> registeredTemplates = new ConcurrentHashMap<>();

    /** */
    private IdentityHashMap<CacheStore, ThreadLocal> sesHolders = new IdentityHashMap<>();

    /** Must use JDK marshaller since it is used by discovery to fire custom events. */
    private Marshaller marshaller = new JdkMarshaller();

    /** Count down latch for caches. */
    private final CountDownLatch cacheStartedLatch = new CountDownLatch(1);

    /** */
    private Map<String, DynamicCacheDescriptor> cachesOnDisconnect;

    /** */
    private Map<UUID, DynamicCacheChangeBatch> clientReconnectReqs;

    /**
     * @param ctx Kernal context.
     */
    public GridCacheProcessor(GridKernalContext ctx) {
        super(ctx);

        caches = new ConcurrentHashMap<>();
        jCacheProxies = new ConcurrentHashMap<>();
        stopSeq = new LinkedList<>();
    }

    /**
     * @param internalCache Internal cache flag.
     * @param cfg Initializes cache configuration with proper defaults.
     * @param cacheObjCtx Cache object context.
     * @throws IgniteCheckedException If configuration is not valid.
     */
    private void initialize(boolean internalCache, CacheConfiguration cfg, CacheObjectContext cacheObjCtx)
        throws IgniteCheckedException {
        if (cfg.getCacheMode() == null)
            cfg.setCacheMode(DFLT_CACHE_MODE);

        if (cfg.getMemoryMode() == null)
            cfg.setMemoryMode(DFLT_MEMORY_MODE);

        if (cfg.getNodeFilter() == null)
            cfg.setNodeFilter(CacheConfiguration.ALL_NODES);

        if (cfg.getAffinity() == null) {
            if (cfg.getCacheMode() == PARTITIONED) {
                RendezvousAffinityFunction aff = new RendezvousAffinityFunction();

                aff.setHashIdResolver(new AffinityNodeAddressHashResolver());

                cfg.setAffinity(aff);
            }
            else if (cfg.getCacheMode() == REPLICATED) {
                RendezvousAffinityFunction aff = new RendezvousAffinityFunction(false, 512);

                aff.setHashIdResolver(new AffinityNodeAddressHashResolver());

                cfg.setAffinity(aff);

                cfg.setBackups(Integer.MAX_VALUE);
            }
            else
                cfg.setAffinity(new LocalAffinityFunction());
        }
        else {
            if (cfg.getCacheMode() != LOCAL) {
                if (cfg.getAffinity() instanceof RendezvousAffinityFunction) {
                    RendezvousAffinityFunction aff = (RendezvousAffinityFunction)cfg.getAffinity();

                    if (aff.getHashIdResolver() == null)
                        aff.setHashIdResolver(new AffinityNodeAddressHashResolver());
                }
            }
            else if (cfg.getCacheMode() == LOCAL && !(cfg.getAffinity() instanceof LocalAffinityFunction)) {
                cfg.setAffinity(new LocalAffinityFunction());

                U.warn(log, "AffinityFunction configuration parameter will be ignored for local cache" +
                    " [cacheName=" + U.maskName(cfg.getName()) + ']');
            }
        }

        if (cfg.getCacheMode() == REPLICATED)
            cfg.setBackups(Integer.MAX_VALUE);

        if (cfg.getAffinityMapper() == null)
            cfg.setAffinityMapper(cacheObjCtx.defaultAffMapper());

        ctx.igfsHelper().preProcessCacheConfiguration(cfg);

        if (cfg.getRebalanceMode() == null)
            cfg.setRebalanceMode(ASYNC);

        if (cfg.getAtomicityMode() == null)
            cfg.setAtomicityMode(CacheConfiguration.DFLT_CACHE_ATOMICITY_MODE);

        if (cfg.getWriteSynchronizationMode() == null)
            cfg.setWriteSynchronizationMode(PRIMARY_SYNC);

        assert cfg.getWriteSynchronizationMode() != null;

        if (cfg.getAtomicityMode() == ATOMIC) {
            if (cfg.getAtomicWriteOrderMode() == null) {
                cfg.setAtomicWriteOrderMode(cfg.getWriteSynchronizationMode() == FULL_SYNC ?
                    CacheAtomicWriteOrderMode.CLOCK :
                    CacheAtomicWriteOrderMode.PRIMARY);
            }
            else if (cfg.getWriteSynchronizationMode() != FULL_SYNC &&
                cfg.getAtomicWriteOrderMode() == CacheAtomicWriteOrderMode.CLOCK) {
                cfg.setAtomicWriteOrderMode(CacheAtomicWriteOrderMode.PRIMARY);

                U.warn(log, "Automatically set write order mode to PRIMARY for better performance " +
                    "[writeSynchronizationMode=" + cfg.getWriteSynchronizationMode() + ", " +
                    "cacheName=" + U.maskName(cfg.getName()) + ']');
            }
        }

        if (cfg.getCacheStoreFactory() == null) {
            Factory<CacheLoader> ldrFactory = cfg.getCacheLoaderFactory();
            Factory<CacheWriter> writerFactory = cfg.isWriteThrough() ? cfg.getCacheWriterFactory() : null;

            if (ldrFactory != null || writerFactory != null)
                cfg.setCacheStoreFactory(new GridCacheLoaderWriterStoreFactory(ldrFactory, writerFactory));
        }
        else {
            if (cfg.getCacheLoaderFactory() != null)
                throw new IgniteCheckedException("Cannot set both cache loaded factory and cache store factory " +
                    "for cache: " + U.maskName(cfg.getName()));

            if (cfg.getCacheWriterFactory() != null)
                throw new IgniteCheckedException("Cannot set both cache writer factory and cache store factory " +
                    "for cache: " + U.maskName(cfg.getName()));
        }
    }

    /**
     * @param cfg Configuration to check for possible performance issues.
     * @param hasStore {@code True} if store is configured.
     */
    private void suggestOptimizations(CacheConfiguration cfg, boolean hasStore) {
        GridPerformanceSuggestions perf = ctx.performance();

        String msg = "Disable eviction policy (remove from configuration)";

        if (cfg.getEvictionPolicy() != null) {
            perf.add(msg, false);

            perf.add("Disable synchronized evictions (set 'evictSynchronized' to false)", !cfg.isEvictSynchronized());
        }
        else
            perf.add(msg, true);

        if (cfg.getCacheMode() == PARTITIONED) {
            perf.add("Disable near cache (set 'nearConfiguration' to null)", cfg.getNearConfiguration() == null);

            if (cfg.getAffinity() != null)
                perf.add("Decrease number of backups (set 'keyBackups' to 0)", cfg.getBackups() == 0);
        }

        // Suppress warning if at least one ATOMIC cache found.
        perf.add("Enable ATOMIC mode if not using transactions (set 'atomicityMode' to ATOMIC)",
            cfg.getAtomicityMode() == ATOMIC);

        // Suppress warning if at least one non-FULL_SYNC mode found.
        perf.add("Disable fully synchronous writes (set 'writeSynchronizationMode' to PRIMARY_SYNC or FULL_ASYNC)",
            cfg.getWriteSynchronizationMode() != FULL_SYNC);

        // Suppress warning if at least one swap is disabled.
        perf.add("Disable swap store (set 'swapEnabled' to false)", !cfg.isSwapEnabled());

        if (hasStore && cfg.isWriteThrough())
            perf.add("Enable write-behind to persistent store (set 'writeBehindEnabled' to true)",
                cfg.isWriteBehindEnabled());
    }

    /**
     * @param c Ignite configuration.
     * @param cc Configuration to validate.
     * @param cacheType Cache type.
     * @param cfgStore Cache store.
     * @throws IgniteCheckedException If failed.
     */
    private void validate(IgniteConfiguration c,
        CacheConfiguration cc,
        CacheType cacheType,
        @Nullable CacheStore cfgStore) throws IgniteCheckedException {
        if (cc.getCacheMode() == REPLICATED) {
            if (cc.getNearConfiguration() != null &&
                ctx.discovery().cacheAffinityNode(ctx.discovery().localNode(), cc.getName())) {
                U.warn(log, "Near cache cannot be used with REPLICATED cache, " +
                    "will be ignored [cacheName=" + U.maskName(cc.getName()) + ']');

                cc.setNearConfiguration(null);
            }
        }

        if (cc.getCacheMode() == LOCAL && !cc.getAffinity().getClass().equals(LocalAffinityFunction.class))
            U.warn(log, "AffinityFunction configuration parameter will be ignored for local cache [cacheName=" +
                U.maskName(cc.getName()) + ']');

        if (cc.getRebalanceMode() != CacheRebalanceMode.NONE)
            assertParameter(cc.getRebalanceBatchSize() > 0, "rebalanceBatchSize > 0");

        if (cc.getCacheMode() == PARTITIONED || cc.getCacheMode() == REPLICATED) {
            if (cc.getAtomicityMode() == ATOMIC && cc.getWriteSynchronizationMode() == FULL_ASYNC)
                U.warn(log, "Cache write synchronization mode is set to FULL_ASYNC. All single-key 'put' and " +
                    "'remove' operations will return 'null', all 'putx' and 'removex' operations will return" +
                    " 'true' [cacheName=" + U.maskName(cc.getName()) + ']');
        }

        DeploymentMode depMode = c.getDeploymentMode();

        if (c.isPeerClassLoadingEnabled() && (depMode == PRIVATE || depMode == ISOLATED) &&
            !CU.isSystemCache(cc.getName()))
            throw new IgniteCheckedException("Cannot start cache in PRIVATE or ISOLATED deployment mode: " +
                ctx.config().getDeploymentMode());

        if (cc.isWriteBehindEnabled()) {
            if (cfgStore == null)
                throw new IgniteCheckedException("Cannot enable write-behind (writer or store is not provided) " +
                    "for cache: " + U.maskName(cc.getName()));

            assertParameter(cc.getWriteBehindBatchSize() > 0, "writeBehindBatchSize > 0");
            assertParameter(cc.getWriteBehindFlushSize() >= 0, "writeBehindFlushSize >= 0");
            assertParameter(cc.getWriteBehindFlushFrequency() >= 0, "writeBehindFlushFrequency >= 0");
            assertParameter(cc.getWriteBehindFlushThreadCount() > 0, "writeBehindFlushThreadCount > 0");

            if (cc.getWriteBehindFlushSize() == 0 && cc.getWriteBehindFlushFrequency() == 0)
                throw new IgniteCheckedException("Cannot set both 'writeBehindFlushFrequency' and " +
                    "'writeBehindFlushSize' parameters to 0 for cache: " + U.maskName(cc.getName()));
        }

        if (cc.isReadThrough() && cfgStore == null)
            throw new IgniteCheckedException("Cannot enable read-through (loader or store is not provided) " +
                "for cache: " + U.maskName(cc.getName()));

        if (cc.isWriteThrough() && cfgStore == null)
            throw new IgniteCheckedException("Cannot enable write-through (writer or store is not provided) " +
                "for cache: " + U.maskName(cc.getName()));

        long delay = cc.getRebalanceDelay();

        if (delay != 0) {
            if (cc.getCacheMode() != PARTITIONED)
                U.warn(log, "Rebalance delay is supported only for partitioned caches (will ignore): " + (cc.getName()),
                    "Will ignore rebalance delay for cache: " + U.maskName(cc.getName()));
            else if (cc.getRebalanceMode() == SYNC) {
                if (delay < 0) {
                    U.warn(log, "Ignoring SYNC rebalance mode with manual rebalance start (node will not wait for " +
                        "rebalancing to be finished): " + U.maskName(cc.getName()),
                        "Node will not wait for rebalance in SYNC mode: " + U.maskName(cc.getName()));
                }
                else {
                    U.warn(log,
                        "Using SYNC rebalance mode with rebalance delay (node will wait until rebalancing is " +
                            "initiated for " + delay + "ms) for cache: " + U.maskName(cc.getName()),
                            "Node will wait until rebalancing is initiated for " + delay + "ms for cache: " + U.maskName(cc.getName()));
                }
            }
        }

        ctx.igfsHelper().validateCacheConfiguration(cc);

        switch (cc.getMemoryMode()) {
            case OFFHEAP_VALUES: {
                if (cacheType.userCache() && cc.getEvictionPolicy() == null && cc.getOffHeapMaxMemory() >= 0)
                    U.quietAndWarn(log, "Off heap maximum memory configuration property will be ignored for the " +
                        "cache working in OFFHEAP_VALUES mode (memory usage will be unlimited): " +
                        U.maskName(cc.getName()) + ". Consider configuring eviction policy or switching to " +
                        "OFFHEAP_TIERED mode or.");

                if (cc.getOffHeapMaxMemory() < 0)
                    cc.setOffHeapMaxMemory(0); // Set to unlimited.

                break;
            }

            case OFFHEAP_TIERED: {
                if (cc.getOffHeapMaxMemory() < 0)
                    cc.setOffHeapMaxMemory(0); // Set to unlimited.

                break;
            }

            case ONHEAP_TIERED:
                if (cacheType.userCache() && cc.getEvictionPolicy() == null && cc.getOffHeapMaxMemory() >= 0)
                    U.quietAndWarn(log, "Eviction policy not enabled with ONHEAP_TIERED mode for cache " +
                        "(entries will not be moved to off-heap store): " + U.maskName(cc.getName()));

                break;

            default:
                throw new IllegalStateException("Unknown memory mode: " + cc.getMemoryMode());
        }

        if (cc.getMemoryMode() == CacheMemoryMode.OFFHEAP_VALUES) {
            if (GridQueryProcessor.isEnabled(cc))
                throw new IgniteCheckedException("Cannot have query indexing enabled while values are stored off-heap. " +
                    "You must either disable query indexing or disable off-heap values only flag for cache: " +
                    U.maskName(cc.getName()));
        }

        if (cc.getAtomicityMode() == ATOMIC)
            assertParameter(cc.getTransactionManagerLookupClassName() == null,
                "transaction manager can not be used with ATOMIC cache");
    }

    /**
     * @param ctx Context.
     * @return DHT managers.
     */
    private List<GridCacheManager> dhtManagers(GridCacheContext ctx) {
        return F.asList(ctx.store(), ctx.events(), ctx.swap(), ctx.evicts(), ctx.queries(), ctx.continuousQueries(),
            ctx.dr());
    }

    /**
     * @param ctx Context.
     * @return Managers present in both, DHT and Near caches.
     */
    @SuppressWarnings("IfMayBeConditional")
    private Collection<GridCacheManager> dhtExcludes(GridCacheContext ctx) {
        if (ctx.config().getCacheMode() == LOCAL || !isNearEnabled(ctx))
            return Collections.emptyList();
        else
            return F.asList(ctx.queries(), ctx.continuousQueries(), ctx.store());
    }

    /**
     * @param cfg Configuration.
     * @param objs Extra components.
     * @throws IgniteCheckedException If failed to inject.
     */
    private void prepare(CacheConfiguration cfg, Collection<Object> objs) throws IgniteCheckedException {
        prepare(cfg, cfg.getEvictionPolicy(), false);
        prepare(cfg, cfg.getAffinity(), false);
        prepare(cfg, cfg.getAffinityMapper(), false);
        prepare(cfg, cfg.getEvictionFilter(), false);
        prepare(cfg, cfg.getInterceptor(), false);

        NearCacheConfiguration nearCfg = cfg.getNearConfiguration();

        if (nearCfg != null)
            prepare(cfg, nearCfg.getNearEvictionPolicy(), true);

        for (Object obj : objs)
            prepare(cfg, obj, false);
    }

    /**
     * @param cfg Cache configuration.
     * @param rsrc Resource.
     * @param near Near flag.
     * @throws IgniteCheckedException If failed.
     */
    private void prepare(CacheConfiguration cfg, @Nullable Object rsrc, boolean near) throws IgniteCheckedException {
        if (rsrc != null) {
            ctx.resource().injectGeneric(rsrc);

            ctx.resource().injectCacheName(rsrc, cfg.getName());

            registerMbean(rsrc, cfg.getName(), near);
        }
    }

    /**
     * @param cctx Cache context.
     */
    private void cleanup(GridCacheContext cctx) {
        CacheConfiguration cfg = cctx.config();

        cleanup(cfg, cfg.getEvictionPolicy(), false);
        cleanup(cfg, cfg.getAffinity(), false);
        cleanup(cfg, cfg.getAffinityMapper(), false);
        cleanup(cfg, cctx.store().configuredStore(), false);

        if (!CU.isUtilityCache(cfg.getName()) && !CU.isSystemCache(cfg.getName())) {
            unregisterMbean(cctx.cache().localMxBean(), cfg.getName(), false);
            unregisterMbean(cctx.cache().clusterMxBean(), cfg.getName(), false);
        }

        NearCacheConfiguration nearCfg = cfg.getNearConfiguration();

        if (nearCfg != null)
            cleanup(cfg, nearCfg.getNearEvictionPolicy(), true);

        cctx.cleanup();
    }

    /**
     * @param cfg Cache configuration.
     * @param rsrc Resource.
     * @param near Near flag.
     */
    private void cleanup(CacheConfiguration cfg, @Nullable Object rsrc, boolean near) {
        if (rsrc != null) {
            unregisterMbean(rsrc, cfg.getName(), near);

            try {
                ctx.resource().cleanupGeneric(rsrc);
            }
            catch (IgniteCheckedException e) {
                U.error(log, "Failed to cleanup resource: " + rsrc, e);
            }
        }
    }

    /** {@inheritDoc} */
    @SuppressWarnings({"unchecked"})
    @Override public void start() throws IgniteCheckedException {
        DeploymentMode depMode = ctx.config().getDeploymentMode();

        if (!F.isEmpty(ctx.config().getCacheConfiguration())) {
            if (depMode != CONTINUOUS && depMode != SHARED)
                U.warn(log, "Deployment mode for cache is not CONTINUOUS or SHARED " +
                    "(it is recommended that you change deployment mode and restart): " + depMode,
                    "Deployment mode for cache is not CONTINUOUS or SHARED.");
        }

        Set<String> internalCaches = internalCachesNames();

        CacheConfiguration[] cfgs = ctx.config().getCacheConfiguration();

        sharedCtx = createSharedContext(ctx, CU.startStoreSessionListeners(ctx,
            ctx.config().getCacheStoreSessionListenerFactories()));

        for (int i = 0; i < cfgs.length; i++) {
            if (ctx.config().isDaemon() && !CU.isMarshallerCache(cfgs[i].getName()))
                continue;

            cloneCheckSerializable(cfgs[i]);

            CacheConfiguration<?, ?> cfg = new CacheConfiguration(cfgs[i]);

            CacheObjectContext cacheObjCtx = ctx.cacheObjects().contextForCache(cfg);

            // Initialize defaults.
            initialize(internalCaches.contains(maskNull(cfg.getName())), cfg, cacheObjCtx);

            cfgs[i] = cfg; // Replace original configuration value.

            String masked = maskNull(cfg.getName());

            if (registeredCaches.containsKey(masked)) {
                String cacheName = cfg.getName();

                if (cacheName != null)
                    throw new IgniteCheckedException("Duplicate cache name found (check configuration and " +
                        "assign unique name to each cache): " + U.maskName(cacheName));
                else
                    throw new IgniteCheckedException("Default cache has already been configured (check configuration and " +
                        "assign unique name to each cache).");
            }

            CacheType cacheType;

            if (CU.isUtilityCache(cfg.getName()))
                cacheType = CacheType.UTILITY;
            else if (CU.isMarshallerCache(cfg.getName()))
                cacheType = CacheType.MARSHALLER;
            else if (internalCaches.contains(maskNull(cfg.getName())))
                cacheType = CacheType.INTERNAL;
            else
                cacheType = CacheType.USER;

            boolean template = cfg.getName() != null && cfg.getName().endsWith("*");

            DynamicCacheDescriptor desc = new DynamicCacheDescriptor(ctx, cfg, cacheType, template,
                IgniteUuid.randomUuid());

            desc.locallyConfigured(true);
            desc.staticallyConfigured(true);
            desc.receivedFrom(ctx.localNodeId());

            if (!template) {
                registeredCaches.put(masked, desc);

                ctx.discovery().setCacheFilter(
                    cfg.getName(),
                    cfg.getNodeFilter(),
                    cfg.getNearConfiguration() != null && cfg.getCacheMode() == PARTITIONED,
                    cfg.getCacheMode());

                ctx.discovery().addClientNode(cfg.getName(),
                    ctx.localNodeId(),
                    cfg.getNearConfiguration() != null);

                if (!cacheType.userCache())
                    stopSeq.addLast(cfg.getName());
                else
                    stopSeq.addFirst(cfg.getName());
            }
            else {
                if (log.isDebugEnabled())
                    log.debug("Use cache configuration as template: " + cfg);

                registeredTemplates.put(masked, desc);
            }

            if (cfg.getName() == null) { // Use cache configuration with null name as template.
                DynamicCacheDescriptor desc0 =
                    new DynamicCacheDescriptor(ctx, cfg, cacheType, true, IgniteUuid.randomUuid());

                desc0.locallyConfigured(true);
                desc0.staticallyConfigured(true);

                registeredTemplates.put(masked, desc0);
            }
        }

        // Start shared managers.
        for (GridCacheSharedManager mgr : sharedCtx.managers())
            mgr.start(sharedCtx);

        transactions = new IgniteTransactionsImpl(sharedCtx);

        if (log.isDebugEnabled())
            log.debug("Started cache processor.");
    }

    /**
     * @return Internal caches names.
     */
    private Set<String> internalCachesNames() {
        // Internal caches which should not be returned to user.
        Set<String> internalCaches = new HashSet<>();

        FileSystemConfiguration[] igfsCfgs = ctx.grid().configuration().getFileSystemConfiguration();

        if (igfsCfgs != null) {
            for (FileSystemConfiguration igfsCfg : igfsCfgs) {
                internalCaches.add(maskNull(igfsCfg.getMetaCacheName()));
                internalCaches.add(maskNull(igfsCfg.getDataCacheName()));
            }
        }

        if (IgniteComponentType.HADOOP.inClassPath())
            internalCaches.add(CU.SYS_CACHE_HADOOP_MR);

        internalCaches.add(CU.ATOMICS_CACHE_NAME);

        return internalCaches;
    }

    /** {@inheritDoc} */
    @SuppressWarnings("unchecked")
    @Override public void onKernalStart() throws IgniteCheckedException {
        try {
            ClusterNode locNode = ctx.discovery().localNode();

            if (!ctx.config().isDaemon() && !getBoolean(IGNITE_SKIP_CONFIGURATION_CONSISTENCY_CHECK)) {
                for (ClusterNode n : ctx.discovery().remoteNodes()) {
                    if (n.attribute(ATTR_CONSISTENCY_CHECK_SKIPPED))
                        continue;

                    checkTransactionConfiguration(n);

                    DeploymentMode locDepMode = ctx.config().getDeploymentMode();
                    DeploymentMode rmtDepMode = n.attribute(IgniteNodeAttributes.ATTR_DEPLOYMENT_MODE);

                    CU.checkAttributeMismatch(log, null, n.id(), "deploymentMode", "Deployment mode",
                        locDepMode, rmtDepMode, true);

                    for (DynamicCacheDescriptor desc : registeredCaches.values()) {
                        CacheConfiguration rmtCfg = desc.remoteConfiguration(n.id());

                        if (rmtCfg != null) {
                            CacheConfiguration locCfg = desc.cacheConfiguration();

                            checkCache(locCfg, rmtCfg, n, desc);

                            // Check plugin cache configurations.
                            CachePluginManager pluginMgr = desc.pluginManager();

                            pluginMgr.validateRemotes(rmtCfg, n);
                        }
                    }
                }
            }

            sharedCtx.database().onKernalStart(false);

            // Start dynamic caches received from collect discovery data.
            for (DynamicCacheDescriptor desc : registeredCaches.values()) {
                if (ctx.config().isDaemon() && !CU.isMarshallerCache(desc.cacheConfiguration().getName()))
                    continue;

                desc.clearRemoteConfigurations();

                CacheConfiguration ccfg = desc.cacheConfiguration();

                IgnitePredicate filter = ccfg.getNodeFilter();

                boolean loc = desc.locallyConfigured();

                if (loc || (desc.receivedOnDiscovery() && CU.affinityNode(locNode, filter))) {
                    boolean started = desc.onStart();

                    assert started : "Failed to change started flag for locally configured cache: " + desc;

                    CacheObjectContext cacheObjCtx = ctx.cacheObjects().contextForCache(ccfg);

                    CachePluginManager pluginMgr = desc.pluginManager();

                    GridCacheContext ctx = createCache(
                        ccfg, pluginMgr, desc.cacheType(), cacheObjCtx, desc.updatesAllowed());

                    ctx.dynamicDeploymentId(desc.deploymentId());

                    sharedCtx.addCacheContext(ctx);

                    GridCacheAdapter cache = ctx.cache();

                    String name = ccfg.getName();

                    caches.put(maskNull(name), cache);

                    startCache(cache);

                    jCacheProxies.put(maskNull(name), new IgniteCacheProxy(ctx, cache, null, false));
                }
            }
        }
        finally {
            cacheStartedLatch.countDown();
        }

        if (!ctx.config().isDaemon())
            ctx.marshallerContext().onMarshallerCacheStarted(ctx);

        marshallerCache().context().preloader().initialRebalanceFuture().listen(new CIX1<IgniteInternalFuture<?>>() {
            @Override public void applyx(IgniteInternalFuture<?> f) throws IgniteCheckedException {
                ctx.marshallerContext().onMarshallerCachePreloaded(ctx);
            }
        });

        // Must call onKernalStart on shared managers after creation of fetched caches.
        for (GridCacheSharedManager<?, ?> mgr : sharedCtx.managers()) {
            if (sharedCtx.database() != mgr)
                mgr.onKernalStart(false);
        }

        for (GridCacheAdapter<?, ?> cache : caches.values())
            onKernalStart(cache);

        // Wait for caches in SYNC preload mode.
        for (CacheConfiguration cfg : ctx.config().getCacheConfiguration()) {
            GridCacheAdapter cache = caches.get(maskNull(cfg.getName()));

            if (cache != null) {
                if (cfg.getRebalanceMode() == SYNC) {
                    if (cfg.getCacheMode() == REPLICATED ||
                        (cfg.getCacheMode() == PARTITIONED && cfg.getRebalanceDelay() >= 0)) {
                        boolean utilityCache = CU.isUtilityCache(cache.name());

                        if (utilityCache || CU.isMarshallerCache(cache.name())) {
                            cache.preloader().initialRebalanceFuture().get();

                            if (utilityCache)
                                ctx.cacheObjects().onUtilityCacheStarted();
                        }
                        else
                            cache.preloader().syncFuture().get();
                    }
                }
            }
        }

        assert caches.containsKey(CU.MARSH_CACHE_NAME) : "Marshaller cache should be started";
        assert ctx.config().isDaemon() || caches.containsKey(CU.UTILITY_CACHE_NAME) : "Utility cache should be started";
    }

    /** {@inheritDoc} */
    @SuppressWarnings("unchecked")
    @Override public void stop(boolean cancel) throws IgniteCheckedException {
        for (String cacheName : stopSeq) {
            GridCacheAdapter<?, ?> cache = stoppedCaches.remove(maskNull(cacheName));

            if (cache != null)
                stopCache(cache, cancel, false);
        }

        for (GridCacheAdapter<?, ?> cache : stoppedCaches.values()) {
            if (cache == stoppedCaches.remove(maskNull(cache.name())))
                stopCache(cache, cancel, false);
        }

        List<? extends GridCacheSharedManager<?, ?>> mgrs = sharedCtx.managers();

        for (ListIterator<? extends GridCacheSharedManager<?, ?>> it = mgrs.listIterator(mgrs.size()); it.hasPrevious();) {
            GridCacheSharedManager<?, ?> mgr = it.previous();

            mgr.stop(cancel);
        }

        CU.stopStoreSessionListeners(ctx, sharedCtx.storeSessionListeners());

        sharedCtx.cleanup();

        if (log.isDebugEnabled())
            log.debug("Stopped cache processor.");
    }

    /**
     * Blocks all available gateways
     */
    public void blockGateways() {
        for (IgniteCacheProxy<?, ?> proxy : jCacheProxies.values())
            proxy.gate().onStopped();
    }

    /** {@inheritDoc} */
    @SuppressWarnings("unchecked")
    @Override public void onKernalStop(boolean cancel) {
        cacheStartedLatch.countDown();

        GridCachePartitionExchangeManager<Object, Object> exch = context().exchange();

        // Stop exchange manager first so that we call onKernalStop on all caches.
        // No new caches should be added after this point.
        exch.onKernalStop(cancel);

        for (GridCacheAdapter<?, ?> cache : caches.values()) {
            GridCacheAffinityManager aff = cache.context().affinity();

            if (aff != null)
                aff.cancelFutures();
        }

        for (String cacheName : stopSeq) {
            GridCacheAdapter<?, ?> cache = caches.remove(maskNull(cacheName));

            if (cache != null) {
                stoppedCaches.put(maskNull(cacheName), cache);

                onKernalStop(cache, cancel);
            }
        }

        for (Map.Entry<String, GridCacheAdapter<?, ?>> entry : caches.entrySet()) {
            GridCacheAdapter<?, ?> cache = entry.getValue();

            if (cache == caches.remove(entry.getKey())) {
                stoppedCaches.put(entry.getKey(), cache);

                onKernalStop(entry.getValue(), cancel);
            }
        }

        cancelFutures();

        List<? extends GridCacheSharedManager<?, ?>> sharedMgrs = sharedCtx.managers();

        for (ListIterator<? extends GridCacheSharedManager<?, ?>> it = sharedMgrs.listIterator(sharedMgrs.size());
            it.hasPrevious();) {
            GridCacheSharedManager<?, ?> mgr = it.previous();

            if (mgr != exch)
                mgr.onKernalStop(cancel);
        }
    }

    /** {@inheritDoc} */
    @Override public void onDisconnected(IgniteFuture<?> reconnectFut) throws IgniteCheckedException {
        cachesOnDisconnect = new HashMap<>(registeredCaches);

        IgniteClientDisconnectedCheckedException err = new IgniteClientDisconnectedCheckedException(
            ctx.cluster().clientReconnectFuture(),
            "Failed to execute dynamic cache change request, client node disconnected.");

        for (IgniteInternalFuture fut : pendingFuts.values())
            ((GridFutureAdapter)fut).onDone(err);

        for (IgniteInternalFuture fut : pendingTemplateFuts.values())
            ((GridFutureAdapter)fut).onDone(err);

        for (GridCacheAdapter cache : caches.values()) {
            GridCacheContext cctx = cache.context();

            cctx.gate().onDisconnected(reconnectFut);

            List<GridCacheManager> mgrs = cache.context().managers();

            for (ListIterator<GridCacheManager> it = mgrs.listIterator(mgrs.size()); it.hasPrevious();) {
                GridCacheManager mgr = it.previous();

                mgr.onDisconnected(reconnectFut);
            }
        }

        sharedCtx.onDisconnected(reconnectFut);

        registeredCaches.clear();

        registeredTemplates.clear();
    }

    /** {@inheritDoc} */
    @Override public IgniteInternalFuture<?> onReconnected(boolean clusterRestarted) throws IgniteCheckedException {
        List<GridCacheAdapter> reconnected = new ArrayList<>(caches.size());

        GridCompoundFuture<?, ?> stopFut = null;

        for (final GridCacheAdapter cache : caches.values()) {
            String name = cache.name();

            boolean stopped;

            boolean sysCache = CU.isMarshallerCache(name) || CU.isUtilityCache(name) || CU.isAtomicsCache(name);

            if (!sysCache) {
                DynamicCacheDescriptor oldDesc = cachesOnDisconnect.get(maskNull(name));

                assert oldDesc != null : "No descriptor for cache: " + name;

                DynamicCacheDescriptor newDesc = registeredCaches.get(maskNull(name));

                stopped = newDesc == null || !oldDesc.deploymentId().equals(newDesc.deploymentId());
            }
            else
                stopped = false;

            if (stopped) {
                cache.context().gate().reconnected(true);

                sharedCtx.removeCacheContext(cache.ctx);

                caches.remove(maskNull(cache.name()));
                jCacheProxies.remove(maskNull(cache.name()));

                IgniteInternalFuture<?> fut = ctx.closure().runLocalSafe(new Runnable() {
                    @Override public void run() {
                        onKernalStop(cache, true);
                        stopCache(cache, true, false);
                    }
                });

                if (stopFut == null)
                    stopFut = new GridCompoundFuture<>();

                stopFut.add((IgniteInternalFuture)fut);
            }
            else {
                cache.onReconnected();

                reconnected.add(cache);
            }
        }

        if (clientReconnectReqs != null) {
            for (Map.Entry<UUID, DynamicCacheChangeBatch> e : clientReconnectReqs.entrySet())
                processClientReconnectData(e.getKey(), e.getValue());

            clientReconnectReqs = null;
        }

        sharedCtx.onReconnected();

        for (GridCacheAdapter cache : reconnected)
            cache.context().gate().reconnected(false);

        cachesOnDisconnect = null;

        if (stopFut != null)
            stopFut.markInitialized();

        return stopFut;
    }

    /**
     * @param cache Cache to start.
     * @throws IgniteCheckedException If failed to start cache.
     */
    @SuppressWarnings({"TypeMayBeWeakened", "unchecked"})
    private void startCache(GridCacheAdapter<?, ?> cache) throws IgniteCheckedException {
        GridCacheContext<?, ?> cacheCtx = cache.context();

        ctx.continuous().onCacheStart(cacheCtx);

        if (sharedCtx.pageStore() != null)
            sharedCtx.pageStore().onBeforeCacheStart(cacheCtx);

        CacheConfiguration cfg = cacheCtx.config();

        // Intentionally compare Boolean references using '!=' below to check if the flag has been explicitly set.
        if (cfg.isStoreKeepBinary() && cfg.isStoreKeepBinary() != CacheConfiguration.DFLT_STORE_KEEP_BINARY
            && !(ctx.config().getMarshaller() instanceof BinaryMarshaller))
            U.warn(log, "CacheConfiguration.isStoreKeepBinary() configuration property will be ignored because " +
                "BinaryMarshaller is not used");

        // Start managers.
        for (GridCacheManager mgr : F.view(cacheCtx.managers(), F.notContains(dhtExcludes(cacheCtx))))
            mgr.start(cacheCtx);

        cacheCtx.initConflictResolver();

        if (cfg.getCacheMode() != LOCAL && GridCacheUtils.isNearEnabled(cfg)) {
            GridCacheContext<?, ?> dhtCtx = cacheCtx.near().dht().context();

            // Start DHT managers.
            for (GridCacheManager mgr : dhtManagers(dhtCtx))
                mgr.start(dhtCtx);

            dhtCtx.initConflictResolver();

            // Start DHT cache.
            dhtCtx.cache().start();

            if (log.isDebugEnabled())
                log.debug("Started DHT cache: " + dhtCtx.cache().name());
        }

        cacheCtx.cache().start();

        ctx.query().onCacheStart(cacheCtx);

        cacheCtx.onStarted();

        if (log.isInfoEnabled())
            log.info("Started cache [name=" + U.maskName(cfg.getName()) + ", mode=" + cfg.getCacheMode() + ']');
    }

    /**
     * @param cache Cache to stop.
     * @param cancel Cancel flag.
     */
    @SuppressWarnings({"TypeMayBeWeakened", "unchecked"})
    private void stopCache(GridCacheAdapter<?, ?> cache, boolean cancel, boolean destroy) {
        GridCacheContext ctx = cache.context();

        sharedCtx.removeCacheContext(ctx);

        cache.stop();

        if (isNearEnabled(ctx)) {
            GridDhtCacheAdapter dht = ctx.near().dht();

            // Check whether dht cache has been started.
            if (dht != null) {
                dht.stop();

                GridCacheContext<?, ?> dhtCtx = dht.context();

                List<GridCacheManager> dhtMgrs = dhtManagers(dhtCtx);

                for (ListIterator<GridCacheManager> it = dhtMgrs.listIterator(dhtMgrs.size()); it.hasPrevious();) {
                    GridCacheManager mgr = it.previous();

                    mgr.stop(cancel);
                }
            }
        }

        List<GridCacheManager> mgrs = ctx.managers();

        Collection<GridCacheManager> excludes = dhtExcludes(ctx);

        // Reverse order.
        for (ListIterator<GridCacheManager> it = mgrs.listIterator(mgrs.size()); it.hasPrevious();) {
            GridCacheManager mgr = it.previous();

            if (!excludes.contains(mgr))
                mgr.stop(cancel);
        }

        ctx.kernalContext().query().onCacheStop(ctx);
        ctx.kernalContext().continuous().onCacheStop(ctx);

        U.stopLifecycleAware(log, lifecycleAwares(cache.configuration(), ctx.store().configuredStore()));

        if (log.isInfoEnabled())
            log.info("Stopped cache: " + cache.name());

        if (destroy && sharedCtx.pageStore() != null) {
            try {
                sharedCtx.pageStore().onAfterCacheDestroy(ctx);
            }
            catch (IgniteCheckedException e) {
                U.error(log, "Failed to gracefully clean page store resources for destroyed cache " +
                    "[cache=" + ctx.name() + "]", e);
            }
        }

        cleanup(ctx);
    }

    /**
     * @throws IgniteCheckedException If failed to wait.
     */
    public void awaitStarted() throws IgniteCheckedException {
        U.await(cacheStartedLatch);
    }

    /**
     * @param cache Cache.
     * @throws IgniteCheckedException If failed.
     */
    @SuppressWarnings("unchecked")
    private void onKernalStart(GridCacheAdapter<?, ?> cache) throws IgniteCheckedException {
        GridCacheContext<?, ?> ctx = cache.context();

        // Start DHT cache as well.
        if (isNearEnabled(ctx)) {
            GridDhtCacheAdapter dht = ctx.near().dht();

            GridCacheContext<?, ?> dhtCtx = dht.context();

            for (GridCacheManager mgr : dhtManagers(dhtCtx))
                mgr.onKernalStart();

            dht.onKernalStart();

            if (log.isDebugEnabled())
                log.debug("Executed onKernalStart() callback for DHT cache: " + dht.name());
        }

        for (GridCacheManager mgr : F.view(ctx.managers(), F0.notContains(dhtExcludes(ctx))))
            mgr.onKernalStart();

        cache.onKernalStart();

        if (ctx.events().isRecordable(EventType.EVT_CACHE_STARTED))
            ctx.events().addEvent(EventType.EVT_CACHE_STARTED);

        if (log.isDebugEnabled())
            log.debug("Executed onKernalStart() callback for cache [name=" + cache.name() + ", mode=" +
                cache.configuration().getCacheMode() + ']');
    }

    /**
     * @param cache Cache to stop.
     * @param cancel Cancel flag.
     */
    @SuppressWarnings("unchecked")
    private void onKernalStop(GridCacheAdapter<?, ?> cache, boolean cancel) {
        GridCacheContext ctx = cache.context();

        if (isNearEnabled(ctx)) {
            GridDhtCacheAdapter dht = ctx.near().dht();

            if (dht != null) {
                GridCacheContext<?, ?> dhtCtx = dht.context();

                for (GridCacheManager mgr : dhtManagers(dhtCtx))
                    mgr.onKernalStop(cancel);

                dht.onKernalStop();
            }
        }

        List<GridCacheManager> mgrs = ctx.managers();

        Collection<GridCacheManager> excludes = dhtExcludes(ctx);

        // Reverse order.
        for (ListIterator<GridCacheManager> it = mgrs.listIterator(mgrs.size()); it.hasPrevious(); ) {
            GridCacheManager mgr = it.previous();

            if (!excludes.contains(mgr))
                mgr.onKernalStop(cancel);
        }

        cache.onKernalStop();

        if (ctx.events().isRecordable(EventType.EVT_CACHE_STOPPED))
            ctx.events().addEvent(EventType.EVT_CACHE_STOPPED);
    }

    /**
     * @param cfg Cache configuration to use to create cache.
     * @param pluginMgr Cache plugin manager.
     * @param cacheType Cache type.
     * @param cacheObjCtx Cache object context.
     * @param updatesAllowed Updates allowed flag.
     * @return Cache context.
     * @throws IgniteCheckedException If failed to create cache.
     */
    private GridCacheContext createCache(CacheConfiguration<?, ?> cfg,
        @Nullable CachePluginManager pluginMgr,
        CacheType cacheType,
        CacheObjectContext cacheObjCtx,
        boolean updatesAllowed)
        throws IgniteCheckedException
    {
        assert cfg != null;

        if (cfg.getCacheStoreFactory() instanceof GridCacheLoaderWriterStoreFactory) {
            GridCacheLoaderWriterStoreFactory factory = (GridCacheLoaderWriterStoreFactory)cfg.getCacheStoreFactory();

            prepare(cfg, factory.loaderFactory(), false);
            prepare(cfg, factory.writerFactory(), false);
        }
        else
            prepare(cfg, cfg.getCacheStoreFactory(), false);

        CacheStore cfgStore = cfg.getCacheStoreFactory() != null ? cfg.getCacheStoreFactory().create() : null;

        validate(ctx.config(), cfg, cacheType, cfgStore);

        if (pluginMgr == null)
            pluginMgr = new CachePluginManager(ctx, cfg);

        pluginMgr.validate();

        sharedCtx.jta().registerCache(cfg);

        // Skip suggestions for internal caches.
        if (cacheType.userCache())
            suggestOptimizations(cfg, cfgStore != null);

        Collection<Object> toPrepare = new ArrayList<>();

        if (cfgStore instanceof GridCacheLoaderWriterStore) {
            toPrepare.add(((GridCacheLoaderWriterStore)cfgStore).loader());
            toPrepare.add(((GridCacheLoaderWriterStore)cfgStore).writer());
        }
        else
            toPrepare.add(cfgStore);

        prepare(cfg, toPrepare);

        U.startLifecycleAware(lifecycleAwares(cfg, cfgStore));

        GridCacheAffinityManager affMgr = new GridCacheAffinityManager();
        GridCacheEventManager evtMgr = new GridCacheEventManager();
        GridCacheSwapManager swapMgr = new GridCacheSwapManager(cfg.getCacheMode() == LOCAL ||
            !GridCacheUtils.isNearEnabled(cfg));
        GridCacheEvictionManager evictMgr = new GridCacheEvictionManager();
        GridCacheQueryManager qryMgr = queryManager(cfg);
        CacheContinuousQueryManager contQryMgr = new CacheContinuousQueryManager();
        CacheDataStructuresManager dataStructuresMgr = new CacheDataStructuresManager();
        GridCacheTtlManager ttlMgr = new GridCacheTtlManager();

        CacheConflictResolutionManager rslvrMgr = pluginMgr.createComponent(CacheConflictResolutionManager.class);
        GridCacheDrManager drMgr = pluginMgr.createComponent(GridCacheDrManager.class);
        CacheStoreManager storeMgr = pluginMgr.createComponent(CacheStoreManager.class);

        boolean cacheIndexingEnabled = INDEXING.inClassPath() && GridQueryProcessor.isEnabled(cfg);

        IgniteCacheOffheapManager offheapMgr = new IgniteCacheOffheapManager(cacheIndexingEnabled);

        storeMgr.initialize(cfgStore, sesHolders);

        boolean affNode = CU.affinityNode(ctx.discovery().localNode(), cfg.getNodeFilter());

        GridCacheContext<?, ?> cacheCtx = new GridCacheContext(
            ctx,
            sharedCtx,
            cfg,
            cacheType,
            affNode,
            updatesAllowed,

            /*
             * Managers in starting order!
             * ===========================
             */
            evtMgr,
            swapMgr,
            storeMgr,
            evictMgr,
            qryMgr,
            contQryMgr,
            dataStructuresMgr,
            ttlMgr,
            drMgr,
            offheapMgr,
            rslvrMgr,
            pluginMgr,
            affMgr
        );

        cacheCtx.cacheObjectContext(cacheObjCtx);

        GridCacheAdapter cache = null;

        switch (cfg.getCacheMode()) {
            case LOCAL: {
                switch (cfg.getAtomicityMode()) {
                    case TRANSACTIONAL: {
                        cache = new GridLocalCache(cacheCtx);

                        break;
                    }
                    case ATOMIC: {
                        cache = new GridLocalAtomicCache(cacheCtx);

                        break;
                    }

                    default: {
                        assert false : "Invalid cache atomicity mode: " + cfg.getAtomicityMode();
                    }
                }

                break;
            }
            case PARTITIONED:
            case REPLICATED: {
                if (GridCacheUtils.isNearEnabled(cfg)) {
                    switch (cfg.getAtomicityMode()) {
                        case TRANSACTIONAL: {
                            cache = new GridNearTransactionalCache(cacheCtx);

                            break;
                        }
                        case ATOMIC: {
                            cache = new GridNearAtomicCache(cacheCtx);

                            break;
                        }

                        default: {
                            assert false : "Invalid cache atomicity mode: " + cfg.getAtomicityMode();
                        }
                    }
                }
                else {
                    switch (cfg.getAtomicityMode()) {
                        case TRANSACTIONAL: {
                            cache = cacheCtx.affinityNode() ?
                                new GridDhtColocatedCache(cacheCtx) :
                                new GridDhtColocatedCache(cacheCtx, new GridNoStorageCacheMap(cacheCtx));

                            break;
                        }
                        case ATOMIC: {
                            cache = cacheCtx.affinityNode() ?
                                new GridDhtAtomicCache(cacheCtx) :
                                new GridDhtAtomicCache(cacheCtx, new GridNoStorageCacheMap(cacheCtx));

                            break;
                        }

                        default: {
                            assert false : "Invalid cache atomicity mode: " + cfg.getAtomicityMode();
                        }
                    }
                }

                break;
            }

            default: {
                assert false : "Invalid cache mode: " + cfg.getCacheMode();
            }
        }

        cacheCtx.cache(cache);

        GridCacheContext<?, ?> ret = cacheCtx;

        /*
         * Create DHT cache.
         * ================
         */
        if (cfg.getCacheMode() != LOCAL && GridCacheUtils.isNearEnabled(cfg)) {
            /*
             * Specifically don't create the following managers
             * here and reuse the one from Near cache:
             * 1. GridCacheVersionManager
             * 2. GridCacheIoManager
             * 3. GridCacheDeploymentManager
             * 4. GridCacheQueryManager (note, that we start it for DHT cache though).
             * 5. CacheContinuousQueryManager (note, that we start it for DHT cache though).
             * 6. GridCacheDgcManager
             * 7. GridCacheTtlManager.
             * ===============================================
             */
            swapMgr = new GridCacheSwapManager(true);
            evictMgr = new GridCacheEvictionManager();
            evtMgr = new GridCacheEventManager();
            pluginMgr = new CachePluginManager(ctx, cfg);
            drMgr = pluginMgr.createComponent(GridCacheDrManager.class);

            cacheCtx = new GridCacheContext(
                ctx,
                sharedCtx,
                cfg,
                cacheType,
                affNode,
                true,

                /*
                 * Managers in starting order!
                 * ===========================
                 */
                evtMgr,
                swapMgr,
                storeMgr,
                evictMgr,
                qryMgr,
                contQryMgr,
                dataStructuresMgr,
                ttlMgr,
                drMgr,
                offheapMgr,
                rslvrMgr,
                pluginMgr,
                affMgr
            );

            cacheCtx.cacheObjectContext(cacheObjCtx);

            GridDhtCacheAdapter dht = null;

            switch (cfg.getAtomicityMode()) {
                case TRANSACTIONAL: {
                    assert cache instanceof GridNearTransactionalCache;

                    GridNearTransactionalCache near = (GridNearTransactionalCache)cache;

                    GridDhtCache dhtCache = cacheCtx.affinityNode() ?
                        new GridDhtCache(cacheCtx) :
                        new GridDhtCache(cacheCtx, new GridNoStorageCacheMap(cacheCtx));

                    dhtCache.near(near);

                    near.dht(dhtCache);

                    dht = dhtCache;

                    break;
                }
                case ATOMIC: {
                    assert cache instanceof GridNearAtomicCache;

                    GridNearAtomicCache near = (GridNearAtomicCache)cache;

                    GridDhtAtomicCache dhtCache = cacheCtx.affinityNode() ?
                        new GridDhtAtomicCache(cacheCtx) :
                        new GridDhtAtomicCache(cacheCtx, new GridNoStorageCacheMap(cacheCtx));

                    dhtCache.near(near);

                    near.dht(dhtCache);

                    dht = dhtCache;

                    break;
                }

                default: {
                    assert false : "Invalid cache atomicity mode: " + cfg.getAtomicityMode();
                }
            }

            cacheCtx.cache(dht);
        }

        if (!CU.isUtilityCache(cache.name()) && !CU.isSystemCache(cache.name())) {
            registerMbean(cache.localMxBean(), cache.name(), false);
            registerMbean(cache.clusterMxBean(), cache.name(), false);
        }

        return ret;
    }

    /**
     * Gets a collection of currently started caches.
     *
     * @return Collection of started cache names.
     */
    public Collection<String> cacheNames() {
        return F.viewReadOnly(registeredCaches.values(),
            new IgniteClosure<DynamicCacheDescriptor, String>() {
                @Override public String apply(DynamicCacheDescriptor desc) {
                    return desc.cacheConfiguration().getName();
                }
            },
            new IgnitePredicate<DynamicCacheDescriptor>() {
                @Override public boolean apply(DynamicCacheDescriptor desc) {
                    return desc.started();
                }
            });
    }

    /**
     * Gets a collection of currently started public cache names.
     *
     * @return Collection of currently started public cache names
     */
    public Collection<String> publicCacheNames() {
        return F.viewReadOnly(registeredCaches.values(),
            new IgniteClosure<DynamicCacheDescriptor, String>() {
                @Override public String apply(DynamicCacheDescriptor desc) {
                    return desc.cacheConfiguration().getName();
                }
            },
            new IgnitePredicate<DynamicCacheDescriptor>() {
                @Override public boolean apply(DynamicCacheDescriptor desc) {
                    return desc.cacheType().userCache();
                }
            }
        );
    }

    /**
     * Gets cache mode.
     *
     * @param cacheName Cache name to check.
     * @return Cache mode.
     */
    public CacheMode cacheMode(String cacheName) {
        DynamicCacheDescriptor desc = registeredCaches.get(maskNull(cacheName));

        return desc != null ? desc.cacheConfiguration().getCacheMode() : null;
    }

    /**
     * @param req Cache start request.
     * @param topVer Topology version.
     * @throws IgniteCheckedException If failed.
     */
    public void prepareCacheStart(DynamicCacheChangeRequest req, AffinityTopologyVersion topVer)
        throws IgniteCheckedException {
        assert req.start() : req;
        assert req.cacheType() != null : req;

        prepareCacheStart(
            req.startCacheConfiguration(),
            req.nearCacheConfiguration(),
            req.cacheType(),
            req.clientStartOnly(),
            req.initiatingNodeId(),
            req.deploymentId(),
            topVer
        );

        DynamicCacheDescriptor desc = registeredCaches.get(maskNull(req.cacheName()));

        if (desc != null)
            desc.onStart();
    }

    /**
     * Starts statically configured caches received from remote nodes during exchange.
     *
     * @param topVer Topology version.
     * @return Started caches descriptors.
     * @throws IgniteCheckedException If failed.
     */
    public Collection<DynamicCacheDescriptor> startReceivedCaches(AffinityTopologyVersion topVer)
        throws IgniteCheckedException {
        List<DynamicCacheDescriptor> started = null;

        for (DynamicCacheDescriptor desc : registeredCaches.values()) {
            if (!desc.started() && desc.staticallyConfigured() && !desc.locallyConfigured()) {
                if (desc.receivedFrom() != null) {
                    AffinityTopologyVersion startVer = desc.receivedFromStartVersion();

                    if (startVer == null || startVer.compareTo(topVer) > 0)
                        continue;
                }

                if (desc.onStart()) {
                    if (started == null)
                        started = new ArrayList<>();

                    started.add(desc);

                    prepareCacheStart(
                        desc.cacheConfiguration(),
                        null,
                        desc.cacheType(),
                        false,
                        null,
                        desc.deploymentId(),
                        topVer
                    );
                }
            }
        }

        return started;
    }

    /**
     * @param cfg Start configuration.
     * @param nearCfg Near configuration.
     * @param cacheType Cache type.
     * @param clientStartOnly Client only start request.
     * @param initiatingNodeId Initiating node ID.
     * @param deploymentId Deployment ID.
     * @param topVer Topology version.
     * @throws IgniteCheckedException If failed.
     */
    private void prepareCacheStart(
        CacheConfiguration cfg,
        NearCacheConfiguration nearCfg,
        CacheType cacheType,
        boolean clientStartOnly,
        UUID initiatingNodeId,
        IgniteUuid deploymentId,
        AffinityTopologyVersion topVer
    ) throws IgniteCheckedException {
        CacheConfiguration ccfg = new CacheConfiguration(cfg);

        IgnitePredicate nodeFilter = ccfg.getNodeFilter();

        ClusterNode locNode = ctx.discovery().localNode();

        boolean affNodeStart = !clientStartOnly && CU.affinityNode(locNode, nodeFilter);
        boolean clientNodeStart = locNode.id().equals(initiatingNodeId);

        if (sharedCtx.cacheContext(CU.cacheId(cfg.getName())) != null)
            return;

        if (affNodeStart || clientNodeStart) {
            if (clientNodeStart && !affNodeStart) {
                if (nearCfg != null)
                    ccfg.setNearConfiguration(nearCfg);
                else
                    ccfg.setNearConfiguration(null);
            }

            CacheObjectContext cacheObjCtx = ctx.cacheObjects().contextForCache(ccfg);

            GridCacheContext cacheCtx = createCache(ccfg, null, cacheType, cacheObjCtx, true);

            cacheCtx.startTopologyVersion(topVer);

            cacheCtx.dynamicDeploymentId(deploymentId);

            sharedCtx.addCacheContext(cacheCtx);

            caches.put(maskNull(cacheCtx.name()), cacheCtx.cache());

            startCache(cacheCtx.cache());
            onKernalStart(cacheCtx.cache());
        }
    }

    /**
     * @param req Stop request.
     */
    public void blockGateway(DynamicCacheChangeRequest req) {
        assert req.stop() || req.close();

        if (req.stop() || (req.close() && req.initiatingNodeId().equals(ctx.localNodeId()))) {
            // Break the proxy before exchange future is done.
            IgniteCacheProxy<?, ?> proxy = jCacheProxies.get(maskNull(req.cacheName()));

            if (proxy != null) {
                if (req.stop())
                    proxy.gate().stopped();
                else
                    proxy.closeProxy();
            }
        }
    }

    /**
     * @param req Request.
     */
    private void stopGateway(DynamicCacheChangeRequest req) {
        assert req.stop() : req;

        // Break the proxy before exchange future is done.
        IgniteCacheProxy<?, ?> proxy = jCacheProxies.remove(maskNull(req.cacheName()));

        if (proxy != null)
            proxy.gate().onStopped();
    }

    /**
     * @param req Stop request.
     */
    public void prepareCacheStop(DynamicCacheChangeRequest req) {
        assert req.stop() || req.close() : req;

        GridCacheAdapter<?, ?> cache = caches.remove(maskNull(req.cacheName()));

        if (cache != null) {
            GridCacheContext<?, ?> ctx = cache.context();

            sharedCtx.removeCacheContext(ctx);

            assert req.deploymentId().equals(ctx.dynamicDeploymentId()) : "Different deployment IDs [req=" + req +
                ", ctxDepId=" + ctx.dynamicDeploymentId() + ']';

            onKernalStop(cache, true);
            stopCache(cache, true, true);
        }
    }

    /**
     * Callback invoked when first exchange future for dynamic cache is completed.
     *
     * @param topVer Completed topology version.
     * @param reqs Change requests.
     * @param err Error.
     */
    @SuppressWarnings("unchecked")
    public void onExchangeDone(
        AffinityTopologyVersion topVer,
        Collection<DynamicCacheChangeRequest> reqs,
        Throwable err
    ) {
        for (GridCacheAdapter<?, ?> cache : caches.values()) {
            GridCacheContext<?, ?> cacheCtx = cache.context();

            if (F.eq(cacheCtx.startTopologyVersion(), topVer)) {
                if (cacheCtx.preloader() != null)
                    cacheCtx.preloader().onInitialExchangeComplete(err);

                String masked = maskNull(cacheCtx.name());

                jCacheProxies.put(masked, new IgniteCacheProxy(cache.context(), cache, null, false));
            }
        }

        if (!F.isEmpty(reqs) && err == null) {
            for (DynamicCacheChangeRequest req : reqs) {
                String masked = maskNull(req.cacheName());

                if (req.stop()) {
                    stopGateway(req);

                    prepareCacheStop(req);
                }
                else if (req.close() && req.initiatingNodeId().equals(ctx.localNodeId())) {
                    IgniteCacheProxy<?, ?> proxy = jCacheProxies.remove(masked);

                    if (proxy != null) {
                        if (proxy.context().affinityNode()) {
                            GridCacheAdapter<?, ?> cache = caches.get(masked);

                            if (cache != null)
                                jCacheProxies.put(masked, new IgniteCacheProxy(cache.context(), cache, null, false));
                        }
                        else {
                            proxy.context().gate().onStopped();

                            prepareCacheStop(req);
                        }
                    }
                }

                completeStartFuture(req);
            }
        }
    }

    /**
     * @param req Request to complete future for.
     */
    public void completeStartFuture(DynamicCacheChangeRequest req) {
        DynamicCacheStartFuture fut = (DynamicCacheStartFuture)pendingFuts.get(maskNull(req.cacheName()));

        assert req.deploymentId() != null;
        assert fut == null || fut.deploymentId != null;

        if (fut != null && fut.deploymentId().equals(req.deploymentId()) &&
            F.eq(req.initiatingNodeId(), ctx.localNodeId()))
            fut.onDone();
    }

    /**
     * Creates shared context.
     *
     * @param kernalCtx Kernal context.
     * @param storeSesLsnrs Store session listeners.
     * @return Shared context.
     * @throws IgniteCheckedException If failed.
     */
    @SuppressWarnings("unchecked")
    private GridCacheSharedContext createSharedContext(GridKernalContext kernalCtx,
        Collection<CacheStoreSessionListener> storeSesLsnrs) throws IgniteCheckedException {
        IgniteTxManager tm = new IgniteTxManager();
        GridCacheMvccManager mvccMgr = new GridCacheMvccManager();
        GridCacheVersionManager verMgr = new GridCacheVersionManager();
        GridCacheDeploymentManager depMgr = new GridCacheDeploymentManager();
        GridCachePartitionExchangeManager exchMgr = new GridCachePartitionExchangeManager();
        IgniteCacheDatabaseSharedManager dbMgr = new IgniteCacheDatabaseSharedManager();
        IgnitePageStoreManager pageStoreMgr = ctx.plugins().createComponent(IgnitePageStoreManager.class);

        GridCacheIoManager ioMgr = new GridCacheIoManager();
        CacheAffinitySharedManager topMgr = new CacheAffinitySharedManager();

        CacheJtaManagerAdapter jta = JTA.createOptional();

        return new GridCacheSharedContext(
            kernalCtx,
            tm,
            verMgr,
            mvccMgr,
            dbMgr,
            pageStoreMgr,
            depMgr,
            exchMgr,
            topMgr,
            ioMgr,
            jta,
            storeSesLsnrs
        );
    }

    /** {@inheritDoc} */
    @Nullable @Override public DiscoveryDataExchangeType discoveryDataType() {
        return DiscoveryDataExchangeType.CACHE_PROC;
    }

    /** {@inheritDoc} */
    @Nullable @Override public Serializable collectDiscoveryData(UUID nodeId) {
        boolean reconnect = ctx.localNodeId().equals(nodeId) && cachesOnDisconnect != null;

        // Collect dynamically started caches to a single object.
        Collection<DynamicCacheChangeRequest> reqs;

        Map<String, Map<UUID, Boolean>> clientNodesMap;

        if (reconnect) {
            reqs = new ArrayList<>(caches.size());

            clientNodesMap = U.newHashMap(caches.size());

            for (GridCacheAdapter<?, ?> cache : caches.values()) {
                DynamicCacheDescriptor desc = cachesOnDisconnect.get(maskNull(cache.name()));

                if (desc == null)
                    continue;

                DynamicCacheChangeRequest req = new DynamicCacheChangeRequest(cache.name(), null);

                req.startCacheConfiguration(desc.cacheConfiguration());

                req.cacheType(desc.cacheType());

                req.deploymentId(desc.deploymentId());

                req.receivedFrom(desc.receivedFrom());

                reqs.add(req);

                Boolean nearEnabled = cache.isNear();

                Map<UUID, Boolean> map = U.newHashMap(1);

                map.put(nodeId, nearEnabled);

                clientNodesMap.put(cache.name(), map);
            }
        }
        else {
            reqs = new ArrayList<>(registeredCaches.size() + registeredTemplates.size());

            for (DynamicCacheDescriptor desc : registeredCaches.values()) {
                DynamicCacheChangeRequest req = new DynamicCacheChangeRequest(desc.cacheConfiguration().getName(), null);

                req.startCacheConfiguration(desc.cacheConfiguration());

                req.cacheType(desc.cacheType());

                req.deploymentId(desc.deploymentId());

                req.receivedFrom(desc.receivedFrom());

                reqs.add(req);
            }

            for (DynamicCacheDescriptor desc : registeredTemplates.values()) {
                DynamicCacheChangeRequest req = new DynamicCacheChangeRequest(desc.cacheConfiguration().getName(), null);

                req.startCacheConfiguration(desc.cacheConfiguration());

                req.template(true);

                req.deploymentId(desc.deploymentId());

                reqs.add(req);
            }

            clientNodesMap = ctx.discovery().clientNodesMap();
        }

        DynamicCacheChangeBatch batch = new DynamicCacheChangeBatch(reqs);

        batch.clientNodes(clientNodesMap);

        batch.clientReconnect(reconnect);

        return batch;
    }

    /** {@inheritDoc} */
    @Override public void onDiscoveryDataReceived(UUID joiningNodeId, UUID rmtNodeId, Serializable data) {
        if (data instanceof DynamicCacheChangeBatch) {
            DynamicCacheChangeBatch batch = (DynamicCacheChangeBatch)data;

            if (batch.clientReconnect()) {
                if (ctx.clientDisconnected()) {
                    if (clientReconnectReqs == null)
                        clientReconnectReqs = new LinkedHashMap<>();

                    clientReconnectReqs.put(joiningNodeId, batch);

                    return;
                }

                processClientReconnectData(joiningNodeId, batch);
            }
            else {
                for (DynamicCacheChangeRequest req : batch.requests()) {
                    initReceivedCacheConfiguration(req);

                    if (req.template()) {
                        CacheConfiguration ccfg = req.startCacheConfiguration();

                        assert ccfg != null : req;

                        DynamicCacheDescriptor existing = registeredTemplates.get(maskNull(req.cacheName()));

                        if (existing == null) {
                            DynamicCacheDescriptor desc = new DynamicCacheDescriptor(
                                ctx,
                                ccfg,
                                req.cacheType(),
                                true,
                                req.deploymentId());

                            registeredTemplates.put(maskNull(req.cacheName()), desc);
                        }

                        continue;
                    }

                    DynamicCacheDescriptor existing = registeredCaches.get(maskNull(req.cacheName()));

                    if (req.start() && !req.clientStartOnly()) {
                        CacheConfiguration ccfg = req.startCacheConfiguration();

                        if (existing != null) {
                            if (joiningNodeId.equals(ctx.localNodeId())) {
                                existing.receivedFrom(req.receivedFrom());

                                existing.deploymentId(req.deploymentId());
                            }

                            if (existing.locallyConfigured()) {
                                existing.addRemoteConfiguration(rmtNodeId, req.startCacheConfiguration());

                                ctx.discovery().setCacheFilter(
                                    req.cacheName(),
                                    ccfg.getNodeFilter(),
                                    ccfg.getNearConfiguration() != null,
                                    ccfg.getCacheMode());
                            }
                        }
                        else {
                            assert req.cacheType() != null : req;

                            DynamicCacheDescriptor desc = new DynamicCacheDescriptor(
                                ctx,
                                ccfg,
                                req.cacheType(),
                                false,
                                req.deploymentId());

                            // Received statically configured cache.
                            if (req.initiatingNodeId() == null)
                                desc.staticallyConfigured(true);

                            if (joiningNodeId.equals(ctx.localNodeId()))
                                desc.receivedOnDiscovery(true);

                            desc.receivedFrom(req.receivedFrom());

                            DynamicCacheDescriptor old = registeredCaches.put(maskNull(req.cacheName()), desc);

                            assert old == null : old;

                            ctx.discovery().setCacheFilter(
                                req.cacheName(),
                                ccfg.getNodeFilter(),
                                ccfg.getNearConfiguration() != null,
                                ccfg.getCacheMode());
                        }
                    }
                }

                if (!F.isEmpty(batch.clientNodes())) {
                    for (Map.Entry<String, Map<UUID, Boolean>> entry : batch.clientNodes().entrySet()) {
                        String cacheName = entry.getKey();

                        for (Map.Entry<UUID, Boolean> tup : entry.getValue().entrySet())
                            ctx.discovery().addClientNode(cacheName, tup.getKey(), tup.getValue());
                    }
                }
            }
        }
    }

    /**
     * @param clientNodeId Client node ID.
     * @param batch Cache change batch.
     */
    private void processClientReconnectData(UUID clientNodeId, DynamicCacheChangeBatch batch) {
        assert batch.clientReconnect() : batch;

        for (DynamicCacheChangeRequest req : batch.requests()) {
            assert !req.template() : req;

            initReceivedCacheConfiguration(req);

            String name = req.cacheName();

            boolean sysCache = CU.isMarshallerCache(name) || CU.isUtilityCache(name) || CU.isAtomicsCache(name);

            if (!sysCache) {
                DynamicCacheDescriptor desc = registeredCaches.get(maskNull(req.cacheName()));

                if (desc != null && desc.deploymentId().equals(req.deploymentId())) {
                    Map<UUID, Boolean> nodes = batch.clientNodes().get(name);

                    assert nodes != null : req;
                    assert nodes.containsKey(clientNodeId) : nodes;

                    ctx.discovery().addClientNode(req.cacheName(), clientNodeId, nodes.get(clientNodeId));
                }
            }
            else
                ctx.discovery().addClientNode(req.cacheName(), clientNodeId, false);
        }
    }

    /**
     * Dynamically starts cache using template configuration.
     *
     * @param cacheName Cache name.
     * @return Future that will be completed when cache is deployed.
     */
    public IgniteInternalFuture<?> createFromTemplate(String cacheName) {
        try {
            CacheConfiguration cfg = createConfigFromTemplate(cacheName);

            return dynamicStartCache(cfg, cacheName, null, true, true, true);
        }
        catch (IgniteCheckedException e) {
            throw U.convertException(e);
        }
    }

    /**
     * Dynamically starts cache using template configuration.
     *
     * @param cacheName Cache name.
     * @param checkThreadTx If {@code true} checks that current thread does not have active transactions.
     * @return Future that will be completed when cache is deployed.
     */
    public IgniteInternalFuture<?> getOrCreateFromTemplate(String cacheName, boolean checkThreadTx) {
        try {
            if (publicJCache(cacheName, false, checkThreadTx) != null) // Cache with given name already started.
                return new GridFinishedFuture<>();

            CacheConfiguration cfg = createConfigFromTemplate(cacheName);

            return dynamicStartCache(cfg, cacheName, null, false, true, checkThreadTx);
        }
        catch (IgniteCheckedException e) {
            return new GridFinishedFuture<>(e);
        }
    }

    /**
     * @param cacheName Cache name.
     * @return Cache configuration.
     * @throws IgniteCheckedException If failed.
     */
    private CacheConfiguration createConfigFromTemplate(String cacheName) throws IgniteCheckedException {
        CacheConfiguration cfgTemplate = null;

        CacheConfiguration dfltCacheCfg = null;

        List<CacheConfiguration> wildcardNameCfgs = null;

        for (DynamicCacheDescriptor desc : registeredTemplates.values()) {
            assert desc.template();

            CacheConfiguration cfg = desc.cacheConfiguration();

            assert cfg != null;

            if (F.eq(cacheName, cfg.getName())) {
                cfgTemplate = cfg;

                break;
            }

            if (cfg.getName() != null) {
                if (cfg.getName().endsWith("*")) {
                    if (cfg.getName().length() > 1) {
                        if (wildcardNameCfgs == null)
                            wildcardNameCfgs = new ArrayList<>();

                        wildcardNameCfgs.add(cfg);
                    }
                    else
                        dfltCacheCfg = cfg; // Template with name '*'.
                }
            }
            else if (dfltCacheCfg == null)
                dfltCacheCfg = cfg;
        }

        if (cfgTemplate == null && cacheName != null && wildcardNameCfgs != null) {
            Collections.sort(wildcardNameCfgs, new Comparator<CacheConfiguration>() {
                @Override public int compare(CacheConfiguration cfg1, CacheConfiguration cfg2) {
                    Integer len1 = cfg1.getName() != null ? cfg1.getName().length() : 0;
                    Integer len2 = cfg2.getName() != null ? cfg2.getName().length() : 0;

                    return len2.compareTo(len1);
                }
            });

            for (CacheConfiguration cfg : wildcardNameCfgs) {
                if (cacheName.startsWith(cfg.getName().substring(0, cfg.getName().length() - 1))) {
                    cfgTemplate = cfg;

                    break;
                }
            }
        }

        if (cfgTemplate == null)
            cfgTemplate = dfltCacheCfg;

        if (cfgTemplate == null)
            cfgTemplate = new CacheConfiguration();
        else
            cfgTemplate = cloneCheckSerializable(cfgTemplate);

        CacheConfiguration cfg = new CacheConfiguration(cfgTemplate);

        cfg.setName(cacheName);

        return cfg;
    }

    /**
     * Dynamically starts cache.
     *
     * @param ccfg Cache configuration.
     * @param cacheName Cache name.
     * @param nearCfg Near cache configuration.
     * @param failIfExists Fail if exists flag.
     * @param failIfNotStarted If {@code true} fails if cache is not started.
     * @param checkThreadTx If {@code true} checks that current thread does not have active transactions.
     * @return Future that will be completed when cache is deployed.
     */
    @SuppressWarnings("IfMayBeConditional")
    public IgniteInternalFuture<?> dynamicStartCache(
        @Nullable CacheConfiguration ccfg,
        String cacheName,
        @Nullable NearCacheConfiguration nearCfg,
        boolean failIfExists,
        boolean failIfNotStarted,
        boolean checkThreadTx
    ) {
        return dynamicStartCache(ccfg,
            cacheName,
            nearCfg,
            CacheType.USER,
            failIfExists,
            failIfNotStarted,
            checkThreadTx);
    }

    /**
     * Dynamically starts cache.
     *
     * @param ccfg Cache configuration.
     * @param cacheName Cache name.
     * @param nearCfg Near cache configuration.
     * @param cacheType Cache type.
     * @param failIfExists Fail if exists flag.
     * @param failIfNotStarted If {@code true} fails if cache is not started.
     * @param checkThreadTx If {@code true} checks that current thread does not have active transactions.
     * @return Future that will be completed when cache is deployed.
     */
    @SuppressWarnings("IfMayBeConditional")
    public IgniteInternalFuture<?> dynamicStartCache(
        @Nullable CacheConfiguration ccfg,
        String cacheName,
        @Nullable NearCacheConfiguration nearCfg,
        CacheType cacheType,
        boolean failIfExists,
        boolean failIfNotStarted,
        boolean checkThreadTx
    ) {
        if (checkThreadTx)
            checkEmptyTransactions();

        DynamicCacheDescriptor desc = registeredCaches.get(maskNull(cacheName));

        DynamicCacheChangeRequest req = new DynamicCacheChangeRequest(cacheName, ctx.localNodeId());

        req.failIfExists(failIfExists);

        if (ccfg != null) {
            try {
                cloneCheckSerializable(ccfg);
            }
            catch (IgniteCheckedException e) {
                return new GridFinishedFuture<>(e);
            }

            if (desc != null) {
                if (failIfExists) {
                    return new GridFinishedFuture<>(new CacheExistsException("Failed to start cache " +
                        "(a cache with the same name is already started): " + cacheName));
                }
                else {
                    CacheConfiguration descCfg = desc.cacheConfiguration();

                    // Check if we were asked to start a near cache.
                    if (nearCfg != null) {
                        if (CU.affinityNode(ctx.discovery().localNode(), descCfg.getNodeFilter())) {
                            // If we are on a data node and near cache was enabled, return success, else - fail.
                            if (descCfg.getNearConfiguration() != null)
                                return new GridFinishedFuture<>();
                            else
                                return new GridFinishedFuture<>(new IgniteCheckedException("Failed to start near " +
                                    "cache (local node is an affinity node for cache): " + cacheName));
                        }
                        else
                            // If local node has near cache, return success.
                            req.clientStartOnly(true);
                    }
                    else
                        req.clientStartOnly(true);

                    req.deploymentId(desc.deploymentId());

                    req.startCacheConfiguration(descCfg);
                }
            }
            else {
                req.deploymentId(IgniteUuid.randomUuid());

                try {
                    CacheConfiguration cfg = new CacheConfiguration(ccfg);

                    CacheObjectContext cacheObjCtx = ctx.cacheObjects().contextForCache(cfg);

                    initialize(false, cfg, cacheObjCtx);

                    req.startCacheConfiguration(cfg);
                }
                catch (IgniteCheckedException e) {
                    return new GridFinishedFuture(e);
                }
            }
        }
        else {
            req.clientStartOnly(true);

            if (desc != null)
                ccfg = desc.cacheConfiguration();

            if (ccfg == null) {
                if (failIfNotStarted)
                    return new GridFinishedFuture<>(new CacheExistsException("Failed to start client cache " +
                        "(a cache with the given name is not started): " + cacheName));
                else
                    return new GridFinishedFuture<>();
            }

            req.deploymentId(desc.deploymentId());
            req.startCacheConfiguration(ccfg);
        }

        // Fail cache with swap enabled creation on grid without swap space SPI.
        if (ccfg.isSwapEnabled())
            for (ClusterNode n : ctx.discovery().allNodes())
                if (!GridCacheUtils.clientNode(n) && !GridCacheUtils.isSwapEnabled(n))
                    return new GridFinishedFuture<>(new IgniteCheckedException("Failed to start cache " +
                        cacheName + " with swap enabled: Remote Node with ID " + n.id().toString().toUpperCase() +
                        " has not swap SPI configured"));

        if (nearCfg != null)
            req.nearCacheConfiguration(nearCfg);

        req.cacheType(cacheType);

        return F.first(initiateCacheChanges(F.asList(req), failIfExists));
    }

    /**
     * @param cacheName Cache name to destroy.
     * @param checkThreadTx If {@code true} checks that current thread does not have active transactions.
     * @return Future that will be completed when cache is destroyed.
     */
    public IgniteInternalFuture<?> dynamicDestroyCache(String cacheName, boolean checkThreadTx) {
        if (checkThreadTx)
            checkEmptyTransactions();

        DynamicCacheChangeRequest t = new DynamicCacheChangeRequest(cacheName, ctx.localNodeId());

        t.stop(true);

        return F.first(initiateCacheChanges(F.asList(t), false));
    }

    /**
     * @param cacheName Cache name to close.
     * @return Future that will be completed when cache is closed.
     */
    public IgniteInternalFuture<?> dynamicCloseCache(String cacheName) {
        IgniteCacheProxy<?, ?> proxy = jCacheProxies.get(maskNull(cacheName));

        if (proxy == null || proxy.proxyClosed())
            return new GridFinishedFuture<>(); // No-op.

        checkEmptyTransactions();

        DynamicCacheChangeRequest t = new DynamicCacheChangeRequest(cacheName, ctx.localNodeId());

        t.close(true);

        return F.first(initiateCacheChanges(F.asList(t), false));
    }

    /**
     * @param reqs Requests.
     * @return Collection of futures.
     */
    @SuppressWarnings("TypeMayBeWeakened")
    private Collection<DynamicCacheStartFuture> initiateCacheChanges(Collection<DynamicCacheChangeRequest> reqs,
        boolean failIfExists) {
        Collection<DynamicCacheStartFuture> res = new ArrayList<>(reqs.size());

        Collection<DynamicCacheChangeRequest> sndReqs = new ArrayList<>(reqs.size());

        for (DynamicCacheChangeRequest req : reqs) {
            DynamicCacheStartFuture fut = new DynamicCacheStartFuture(req.cacheName(), req.deploymentId(), req);

            try {
                if (req.stop() || req.close()) {
                    DynamicCacheDescriptor desc = registeredCaches.get(maskNull(req.cacheName()));

                    if (desc == null)
                        // No-op.
                        fut.onDone();
                    else {
                        assert desc.cacheConfiguration() != null : desc;

                        if (req.close() && desc.cacheConfiguration().getCacheMode() == LOCAL) {
                            req.close(false);

                            req.stop(true);
                        }

                        IgniteUuid dynamicDeploymentId = desc.deploymentId();

                        assert dynamicDeploymentId != null : desc;

                        // Save deployment ID to avoid concurrent stops.
                        req.deploymentId(dynamicDeploymentId);
                        fut.deploymentId = dynamicDeploymentId;
                    }
                }

                if (fut.isDone())
                    continue;

                DynamicCacheStartFuture old = (DynamicCacheStartFuture)pendingFuts.putIfAbsent(
                    maskNull(req.cacheName()), fut);

                if (old != null) {
                    if (req.start()) {
                        if (!req.clientStartOnly()) {
                            if (failIfExists)
                                fut.onDone(new CacheExistsException("Failed to start cache " +
                                    "(a cache with the same name is already being started or stopped): " +
                                    req.cacheName()));
                            else {
                                fut = old;

                                continue;
                            }
                        }
                        else {
                            fut = old;

                            continue;
                        }
                    }
                    else {
                        fut = old;

                        continue;
                    }
                }

                if (fut.isDone())
                    continue;

                sndReqs.add(req);
            }
            catch (Exception e) {
                fut.onDone(e);
            }
            finally {
                res.add(fut);
            }
        }

        Exception err = null;

        if (!sndReqs.isEmpty()) {
            try {
                ctx.discovery().sendCustomEvent(new DynamicCacheChangeBatch(sndReqs));

                if (ctx.isStopping()) {
                    err = new IgniteCheckedException("Failed to execute dynamic cache change request, " +
                        "node is stopping.");
                }
                else if (ctx.clientDisconnected()) {
                    err = new IgniteClientDisconnectedCheckedException(ctx.cluster().clientReconnectFuture(),
                        "Failed to execute dynamic cache change request, client node disconnected.");
                }
            }
            catch (IgniteCheckedException e) {
                err = e;
            }
        }

        if (err != null) {
            for (DynamicCacheStartFuture fut : res)
                fut.onDone(err);
        }

        return res;
    }

    /**
     * @param type Event type.
     * @param node Event node.
     * @param topVer Topology version.
     */
    public void onDiscoveryEvent(int type, ClusterNode node, AffinityTopologyVersion topVer) {
        if (type == EVT_NODE_JOINED) {
            for (DynamicCacheDescriptor cacheDesc : registeredCaches.values()) {
                if (node.id().equals(cacheDesc.receivedFrom()))
                    cacheDesc.receivedFromStartVersion(topVer);
            }
        }

        sharedCtx.affinity().onDiscoveryEvent(type, node, topVer);
    }

    /**
     * Callback invoked from discovery thread when discovery custom message is received.
     *
     * @param msg Customer message.
     * @param topVer Current topology version.
     * @return {@code True} if minor topology version should be increased.
     */
    public boolean onCustomEvent(DiscoveryCustomMessage msg,
        AffinityTopologyVersion topVer) {
        if (msg instanceof CacheAffinityChangeMessage)
            return sharedCtx.affinity().onCustomEvent(((CacheAffinityChangeMessage)msg));

        return msg instanceof DynamicCacheChangeBatch && onCacheChangeRequested((DynamicCacheChangeBatch)msg, topVer);
    }

    /**
     * @param batch Change request batch.
     * @param topVer Current topology version.
     * @return {@code True} if minor topology version should be increased.
     */
    private boolean onCacheChangeRequested(DynamicCacheChangeBatch batch,
        AffinityTopologyVersion topVer) {
        AffinityTopologyVersion newTopVer = null;

        boolean incMinorTopVer = false;

        for (DynamicCacheChangeRequest req : batch.requests()) {
            initReceivedCacheConfiguration(req);

            if (req.template()) {
                CacheConfiguration ccfg = req.startCacheConfiguration();

                assert ccfg != null : req;

                DynamicCacheDescriptor desc = registeredTemplates.get(maskNull(req.cacheName()));

                if (desc == null) {
                    DynamicCacheDescriptor templateDesc =
                        new DynamicCacheDescriptor(ctx, ccfg, req.cacheType(), true, req.deploymentId());

                    DynamicCacheDescriptor old = registeredTemplates.put(maskNull(ccfg.getName()), templateDesc);

                    assert old == null :
                        "Dynamic cache map was concurrently modified [new=" + templateDesc + ", old=" + old + ']';
                }

                TemplateConfigurationFuture fut =
                    (TemplateConfigurationFuture)pendingTemplateFuts.get(maskNull(ccfg.getName()));

                if (fut != null && fut.deploymentId().equals(req.deploymentId()))
                    fut.onDone();

                continue;
            }

            DynamicCacheDescriptor desc = registeredCaches.get(maskNull(req.cacheName()));

            boolean needExchange = false;

            DynamicCacheStartFuture fut = null;

            if (ctx.localNodeId().equals(req.initiatingNodeId())) {
                fut = (DynamicCacheStartFuture)pendingFuts.get(maskNull(req.cacheName()));

                if (fut != null && !req.deploymentId().equals(fut.deploymentId()))
                    fut = null;
            }

            if (req.start()) {
                if (desc == null) {
                    if (req.clientStartOnly()) {
                        if (fut != null)
                            fut.onDone(new IgniteCheckedException("Failed to start client cache " +
                                "(a cache with the given name is not started): " + U.maskName(req.cacheName())));
                    }
                    else {
                        CacheConfiguration ccfg = req.startCacheConfiguration();

                        assert req.cacheType() != null : req;
                        assert F.eq(ccfg.getName(), req.cacheName()) : req;

                        DynamicCacheDescriptor startDesc =
                            new DynamicCacheDescriptor(ctx, ccfg, req.cacheType(), false, req.deploymentId());

                        if (newTopVer == null) {
                            newTopVer = new AffinityTopologyVersion(topVer.topologyVersion(),
                                topVer.minorTopologyVersion() + 1);
                        }

                        startDesc.startTopologyVersion(newTopVer);

                        DynamicCacheDescriptor old = registeredCaches.put(maskNull(ccfg.getName()), startDesc);

                        assert old == null :
                            "Dynamic cache map was concurrently modified [new=" + startDesc + ", old=" + old + ']';

                        ctx.discovery().setCacheFilter(
                            ccfg.getName(),
                            ccfg.getNodeFilter(),
                            ccfg.getNearConfiguration() != null,
                            ccfg.getCacheMode());

                        ctx.discovery().addClientNode(req.cacheName(),
                            req.initiatingNodeId(),
                            req.nearCacheConfiguration() != null);

                        needExchange = true;
                    }
                }
                else {
                    assert req.initiatingNodeId() != null : req;

                    // Cache already exists, exchange is needed only if client cache should be created.
                    ClusterNode node = ctx.discovery().node(req.initiatingNodeId());

                    boolean clientReq = node != null &&
                        !ctx.discovery().cacheAffinityNode(node, req.cacheName());

                    if (req.clientStartOnly()) {
                        needExchange = clientReq && ctx.discovery().addClientNode(req.cacheName(),
                            req.initiatingNodeId(),
                            req.nearCacheConfiguration() != null);
                    }
                    else {
                        if (req.failIfExists()) {
                            if (fut != null)
                                fut.onDone(new CacheExistsException("Failed to start cache " +
                                    "(a cache with the same name is already started): " + U.maskName(req.cacheName())));
                        }
                        else {
                            needExchange = clientReq && ctx.discovery().addClientNode(req.cacheName(),
                                req.initiatingNodeId(),
                                req.nearCacheConfiguration() != null);

                            if (needExchange)
                                req.clientStartOnly(true);
                        }
                    }
                }

                if (!needExchange && desc != null)
                    req.cacheFutureTopologyVersion(desc.startTopologyVersion());
            }
            else {
                assert req.stop() ^ req.close() : req;

                if (desc != null) {
                    if (req.stop()) {
                        DynamicCacheDescriptor old = registeredCaches.remove(maskNull(req.cacheName()));

                        assert old != null : "Dynamic cache map was concurrently modified [req=" + req + ']';

                        ctx.discovery().removeCacheFilter(req.cacheName());

                        needExchange = true;
                    }
                    else {
                        assert req.close() : req;

                        needExchange = ctx.discovery().onClientCacheClose(req.cacheName(), req.initiatingNodeId());
                    }
                }
            }

            req.exchangeNeeded(needExchange);

            incMinorTopVer |= needExchange;
        }

        return incMinorTopVer;
    }

    /**
     * @param req Cache change request.
     */
    private void initReceivedCacheConfiguration(DynamicCacheChangeRequest req) {
        if (req.startCacheConfiguration() != null) {
            CacheConfiguration ccfg = req.startCacheConfiguration();

            if (ccfg.isStoreKeepBinary() == null)
                ccfg.setStoreKeepBinary(CacheConfiguration.DFLT_STORE_KEEP_BINARY);
        }
    }

    /**
     * Checks that preload-order-dependant caches has SYNC or ASYNC preloading mode.
     *
     * @param cfgs Caches.
     * @return Maximum detected preload order.
     * @throws IgniteCheckedException If validation failed.
     */
    private int validatePreloadOrder(CacheConfiguration[] cfgs) throws IgniteCheckedException {
        int maxOrder = 0;

        for (CacheConfiguration cfg : cfgs) {
            int rebalanceOrder = cfg.getRebalanceOrder();

            if (rebalanceOrder > 0) {
                if (cfg.getCacheMode() == LOCAL)
                    throw new IgniteCheckedException("Rebalance order set for local cache (fix configuration and restart the " +
                        "node): " + U.maskName(cfg.getName()));

                if (cfg.getRebalanceMode() == CacheRebalanceMode.NONE)
                    throw new IgniteCheckedException("Only caches with SYNC or ASYNC rebalance mode can be set as rebalance " +
                        "dependency for other caches [cacheName=" + U.maskName(cfg.getName()) +
                        ", rebalanceMode=" + cfg.getRebalanceMode() + ", rebalanceOrder=" + cfg.getRebalanceOrder() + ']');

                maxOrder = Math.max(maxOrder, rebalanceOrder);
            }
            else if (rebalanceOrder < 0)
                throw new IgniteCheckedException("Rebalance order cannot be negative for cache (fix configuration and restart " +
                    "the node) [cacheName=" + U.maskName(cfg.getName()) + ", rebalanceOrder=" + rebalanceOrder + ']');
        }

        return maxOrder;
    }

    /** {@inheritDoc} */
    @Nullable @Override public IgniteNodeValidationResult validateNode(ClusterNode node) {
        return validateHashIdResolvers(node);
    }

    /**
     * @param node Joining node.
     * @return Validation result or {@code null} in case of success.
     */
    @Nullable private IgniteNodeValidationResult validateHashIdResolvers(ClusterNode node) {
        if (!node.isClient()) {
            for (DynamicCacheDescriptor desc : registeredCaches.values()) {
                CacheConfiguration cfg = desc.cacheConfiguration();

                if (cfg.getAffinity() instanceof RendezvousAffinityFunction) {
                    RendezvousAffinityFunction aff = (RendezvousAffinityFunction)cfg.getAffinity();

                    Object nodeHashObj = aff.resolveNodeHash(node);

                    for (ClusterNode topNode : ctx.discovery().allNodes()) {
                        Object topNodeHashObj = aff.resolveNodeHash(topNode);

                        if (nodeHashObj.hashCode() == topNodeHashObj.hashCode()) {
                            String hashIdRslvrName = "";

                            if (aff.getHashIdResolver() != null)
                                hashIdRslvrName = ", hashIdResolverClass=" +
                                    aff.getHashIdResolver().getClass().getName();

                            String errMsg = "Failed to add node to topology because it has the same hash code for " +
                                "partitioned affinity as one of existing nodes [cacheName=" +
                                U.maskName(cfg.getName()) + hashIdRslvrName + ", existingNodeId=" + topNode.id() + ']';

                            String sndMsg = "Failed to add node to topology because it has the same hash code for " +
                                "partitioned affinity as one of existing nodes [cacheName=" +
                                U.maskName(cfg.getName()) + hashIdRslvrName + ", existingNodeId=" + topNode.id() + ']';

                            return new IgniteNodeValidationResult(topNode.id(), errMsg, sndMsg);
                        }
                    }
                }
            }
        }

        return null;
    }

    /**
     * Checks that remote caches has configuration compatible with the local.
     *
     * @param locCfg Local configuration.
     * @param rmtCfg Remote configuration.
     * @param rmtNode Remote node.
     * @param desc Cache descriptor.
     * @throws IgniteCheckedException If check failed.
     */
    private void checkCache(CacheConfiguration locCfg, CacheConfiguration rmtCfg, ClusterNode rmtNode,
        DynamicCacheDescriptor desc) throws IgniteCheckedException {
        ClusterNode locNode = ctx.discovery().localNode();

        UUID rmt = rmtNode.id();

        GridCacheAttributes rmtAttr = new GridCacheAttributes(rmtCfg);
        GridCacheAttributes locAttr = new GridCacheAttributes(locCfg);

        boolean isLocAff = CU.affinityNode(locNode, locCfg.getNodeFilter());
        boolean isRmtAff = CU.affinityNode(rmtNode, rmtCfg.getNodeFilter());

        CU.checkAttributeMismatch(log, rmtAttr.cacheName(), rmt, "cacheMode", "Cache mode",
            locAttr.cacheMode(), rmtAttr.cacheMode(), true);

        if (rmtAttr.cacheMode() != LOCAL) {
            CU.checkAttributeMismatch(log, rmtAttr.cacheName(), rmt, "interceptor", "Cache Interceptor",
                locAttr.interceptorClassName(), rmtAttr.interceptorClassName(), true);

            CU.checkAttributeMismatch(log, rmtAttr.cacheName(), rmt, "atomicityMode",
                "Cache atomicity mode", locAttr.atomicityMode(), rmtAttr.atomicityMode(), true);

            CU.checkAttributeMismatch(log, rmtAttr.cacheName(), rmt, "cachePreloadMode",
                "Cache preload mode", locAttr.cacheRebalanceMode(), rmtAttr.cacheRebalanceMode(), true);

            boolean checkStore = isLocAff && isRmtAff;

            if (checkStore)
                CU.checkAttributeMismatch(log, rmtAttr.cacheName(), rmt, "storeFactory", "Store factory",
                    locAttr.storeFactoryClassName(), rmtAttr.storeFactoryClassName(), true);

            CU.checkAttributeMismatch(log, rmtAttr.cacheName(), rmt, "cacheAffinity", "Cache affinity",
                locAttr.cacheAffinityClassName(), rmtAttr.cacheAffinityClassName(), true);

            CU.checkAttributeMismatch(log, rmtAttr.cacheName(), rmt, "cacheAffinityMapper",
                "Cache affinity mapper", locAttr.cacheAffinityMapperClassName(),
                rmtAttr.cacheAffinityMapperClassName(), true);

            CU.checkAttributeMismatch(log, rmtAttr.cacheName(), rmt, "affinityPartitionsCount",
                "Affinity partitions count", locAttr.affinityPartitionsCount(),
                rmtAttr.affinityPartitionsCount(), true);

            CU.checkAttributeMismatch(log, rmtAttr.cacheName(), rmt, "evictionFilter", "Eviction filter",
                locAttr.evictionFilterClassName(), rmtAttr.evictionFilterClassName(), true);

            CU.checkAttributeMismatch(log, rmtAttr.cacheName(), rmt, "evictionPolicy", "Eviction policy",
                locAttr.evictionPolicyClassName(), rmtAttr.evictionPolicyClassName(), true);

            CU.checkAttributeMismatch(log, rmtAttr.cacheName(), rmt, "transactionManagerLookup",
                "Transaction manager lookup", locAttr.transactionManagerLookupClassName(),
                rmtAttr.transactionManagerLookupClassName(), false);

            CU.checkAttributeMismatch(log, rmtAttr.cacheName(), rmt, "defaultLockTimeout",
                "Default lock timeout", locAttr.defaultLockTimeout(), rmtAttr.defaultLockTimeout(), false);

            CU.checkAttributeMismatch(log, rmtAttr.cacheName(), rmt, "preloadBatchSize",
                "Preload batch size", locAttr.rebalanceBatchSize(), rmtAttr.rebalanceBatchSize(), false);

            CU.checkAttributeMismatch(log, rmtAttr.cacheName(), rmt, "swapEnabled",
                "Swap enabled", locAttr.swapEnabled(), rmtAttr.swapEnabled(), false);

            CU.checkAttributeMismatch(log, rmtAttr.cacheName(), rmt, "writeSynchronizationMode",
                "Write synchronization mode", locAttr.writeSynchronization(), rmtAttr.writeSynchronization(),
                true);

            CU.checkAttributeMismatch(log, rmtAttr.cacheName(), rmt, "writeBehindBatchSize",
                "Write behind batch size", locAttr.writeBehindBatchSize(), rmtAttr.writeBehindBatchSize(),
                false);

            CU.checkAttributeMismatch(log, rmtAttr.cacheName(), rmt, "writeBehindEnabled",
                "Write behind enabled", locAttr.writeBehindEnabled(), rmtAttr.writeBehindEnabled(), false);

            CU.checkAttributeMismatch(log, rmtAttr.cacheName(), rmt, "writeBehindFlushFrequency",
                "Write behind flush frequency", locAttr.writeBehindFlushFrequency(),
                rmtAttr.writeBehindFlushFrequency(), false);

            CU.checkAttributeMismatch(log, rmtAttr.cacheName(), rmt, "writeBehindFlushSize",
                "Write behind flush size", locAttr.writeBehindFlushSize(), rmtAttr.writeBehindFlushSize(),
                false);

            CU.checkAttributeMismatch(log, rmtAttr.cacheName(), rmt, "writeBehindFlushThreadCount",
                "Write behind flush thread count", locAttr.writeBehindFlushThreadCount(),
                rmtAttr.writeBehindFlushThreadCount(), false);

            CU.checkAttributeMismatch(log, rmtAttr.cacheName(), rmt, "evictMaxOverflowRatio",
                "Eviction max overflow ratio", locAttr.evictMaxOverflowRatio(),
                rmtAttr.evictMaxOverflowRatio(), true);

            if (locAttr.cacheMode() == PARTITIONED) {
                CU.checkAttributeMismatch(log, rmtAttr.cacheName(), rmt, "evictSynchronized",
                    "Eviction synchronized", locAttr.evictSynchronized(), rmtAttr.evictSynchronized(),
                    true);

                CU.checkAttributeMismatch(log, rmtAttr.cacheName(), rmt, "nearEvictionPolicy",
                    "Near eviction policy", locAttr.nearEvictionPolicyClassName(),
                    rmtAttr.nearEvictionPolicyClassName(), false);

                CU.checkAttributeMismatch(log, rmtAttr.cacheName(), rmt, "affinityIncludeNeighbors",
                    "Affinity include neighbors", locAttr.affinityIncludeNeighbors(),
                    rmtAttr.affinityIncludeNeighbors(), true);

                CU.checkAttributeMismatch(log, rmtAttr.cacheName(), rmt, "affinityKeyBackups",
                    "Affinity key backups", locAttr.affinityKeyBackups(),
                    rmtAttr.affinityKeyBackups(), true);

                String locHashIdResolver = locAttr.affinityHashIdResolverClassName();
                String rmtHashIdResolver = rmtAttr.affinityHashIdResolverClassName();
                String defHashIdResolver = AffinityNodeAddressHashResolver.class.getName();

                if (!((locHashIdResolver == null && rmtHashIdResolver == null) ||
                    (locHashIdResolver == null && rmtHashIdResolver.equals(defHashIdResolver)) ||
                    (rmtHashIdResolver == null && locHashIdResolver.equals(defHashIdResolver)))) {

                    CU.checkAttributeMismatch(log, rmtAttr.cacheName(), rmt, "cacheAffinity.hashIdResolver",
                        "Partitioned cache affinity hash ID resolver class",
                        locHashIdResolver, rmtHashIdResolver, true);
                }

                if (locHashIdResolver == null &&
                    (rmtHashIdResolver != null && rmtHashIdResolver.equals(defHashIdResolver))) {
                    U.warn(log, "Set " + RendezvousAffinityFunction.class + " with " + defHashIdResolver +
                        " to CacheConfiguration to start node [cacheName=" + rmtAttr.cacheName() + "]");
                }
            }
        }
    }

    /**
     * @param rmt Remote node to check.
     * @throws IgniteCheckedException If check failed.
     */
    private void checkTransactionConfiguration(ClusterNode rmt) throws IgniteCheckedException {
        TransactionConfiguration txCfg = rmt.attribute(ATTR_TX_CONFIG);

        if (txCfg != null) {
            TransactionConfiguration locTxCfg = ctx.config().getTransactionConfiguration();

            if (locTxCfg.isTxSerializableEnabled() != txCfg.isTxSerializableEnabled())
                throw new IgniteCheckedException("Serializable transactions enabled mismatch " +
                    "(fix txSerializableEnabled property or set -D" + IGNITE_SKIP_CONFIGURATION_CONSISTENCY_CHECK + "=true " +
                    "system property) [rmtNodeId=" + rmt.id() +
                    ", locTxSerializableEnabled=" + locTxCfg.isTxSerializableEnabled() +
                    ", rmtTxSerializableEnabled=" + txCfg.isTxSerializableEnabled() + ']');
        }
    }

    /**
<<<<<<< HEAD
     * @param spaceName Space name.
     * @param keyBytes Key bytes.
     * @param valBytes Value bytes.
     */
    @SuppressWarnings({"unchecked"})
    public void onEvictFromSwap(String spaceName, byte[] keyBytes, byte[] valBytes) {
        assert spaceName != null;
        assert keyBytes != null;
        assert valBytes != null;

        /*
         * NOTE: this method should not have any synchronization because
         * it is called from synchronization block within Swap SPI.
         */

        GridCacheAdapter cache = caches.get(maskNull(CU.cacheNameForSwapSpaceName(spaceName)));

        assert cache != null : "Failed to resolve cache name for swap space name: " + spaceName;

        GridCacheContext cctx = cache.configuration().getCacheMode() == PARTITIONED ?
            ((GridNearCacheAdapter<?, ?>)cache).dht().context() : cache.context();

        if (spaceName.equals(CU.swapSpaceName(cctx))) {
            GridCacheQueryManager qryMgr = cctx.queries();

            if (qryMgr.enabled()) {
                try {
                    KeyCacheObject key = cctx.toCacheKeyObject(keyBytes);

                    CacheObject val = cctx.swap().unmarshalSwapEntryValue(valBytes);

                    assert val != null;

                    // TODO sql-store

                    qryMgr.remove(key, cctx.affinity().partition(key), val, null);
                }
                catch (IgniteCheckedException e) {
                    U.error(log, "Failed to unmarshal key evicted from swap [swapSpaceName=" + spaceName + ']', e);
                }
            }
        }
    }

    /**
=======
>>>>>>> 4a8fb8f3
     * @param cfg Cache configuration.
     * @return Query manager.
     */
    private GridCacheQueryManager queryManager(CacheConfiguration cfg) {
        return cfg.getCacheMode() == LOCAL ? new GridCacheLocalQueryManager() : new GridCacheDistributedQueryManager();
    }

    /**
     * @return Last data version.
     */
    public long lastDataVersion() {
        long max = 0;

        for (GridCacheAdapter<?, ?> cache : caches.values()) {
            GridCacheContext<?, ?> ctx = cache.context();

            if (ctx.versions().last().order() > max)
                max = ctx.versions().last().order();

            if (ctx.isNear()) {
                ctx = ctx.near().dht().context();

                if (ctx.versions().last().order() > max)
                    max = ctx.versions().last().order();
            }
        }

        return max;
    }

    /**
     * @param <K> type of keys.
     * @param <V> type of values.
     * @return Default cache.
     */
    public <K, V> IgniteInternalCache<K, V> cache() {
        return cache(null);
    }

    /**
     * @param name Cache name.
     * @param <K> type of keys.
     * @param <V> type of values.
     * @return Cache instance for given name.
     */
    @SuppressWarnings("unchecked")
    public <K, V> IgniteInternalCache<K, V> cache(@Nullable String name) {
        if (log.isDebugEnabled())
            log.debug("Getting cache for name: " + name);

        IgniteCacheProxy<K, V> jcache = (IgniteCacheProxy<K, V>)jCacheProxies.get(maskNull(name));

        return jcache == null ? null : jcache.internalProxy();
    }

    /**
     * @param name Cache name.
     * @return Cache instance for given name.
     * @throws IgniteCheckedException If failed.
     */
    @SuppressWarnings("unchecked")
    public <K, V> IgniteInternalCache<K, V> getOrStartCache(@Nullable String name) throws IgniteCheckedException {
        if (log.isDebugEnabled())
            log.debug("Getting cache for name: " + name);

        String masked = maskNull(name);

        IgniteCacheProxy<?, ?> cache = jCacheProxies.get(masked);

        if (cache == null) {
            dynamicStartCache(null, name, null, false, true, true).get();

            cache = jCacheProxies.get(masked);
        }

        return cache == null ? null : (IgniteInternalCache<K, V>)cache.internalProxy();
    }

    /**
     * @return All configured cache instances.
     */
    public Collection<IgniteInternalCache<?, ?>> caches() {
        return F.viewReadOnly(jCacheProxies.values(), new IgniteClosure<IgniteCacheProxy<?, ?>,
            IgniteInternalCache<?, ?>>() {
            @Override public IgniteInternalCache<?, ?> apply(IgniteCacheProxy<?, ?> entries) {
                return entries.internalProxy();
            }
        });
    }

    /**
     * @return All configured cache instances.
     */
    public Collection<IgniteCacheProxy<?, ?>> jcaches() {
        return jCacheProxies.values();
    }

    /**
     * @return Marshaller system cache.
     */
    public GridCacheAdapter<Integer, String> marshallerCache() {
        return internalCache(CU.MARSH_CACHE_NAME);
    }

    /**
     * Gets utility cache.
     *
     * @return Utility cache.
     */
    public <K, V> IgniteInternalCache<K, V> utilityCache() {
        return internalCacheEx(CU.UTILITY_CACHE_NAME);
    }

    /**
     * Gets utility cache for atomic data structures.
     *
     * @return Utility cache for atomic data structures.
     */
    public <K, V> IgniteInternalCache<K, V> atomicsCache() {
        return internalCacheEx(CU.ATOMICS_CACHE_NAME);
    }

    /**
     * @param name Cache name.
     * @return Cache.
     */
    private <K, V> IgniteInternalCache<K, V> internalCacheEx(String name) {
        if (ctx.discovery().localNode().isClient()) {
            IgniteCacheProxy<K, V> proxy = (IgniteCacheProxy<K, V>)jCacheProxies.get(name);

            assert proxy != null;

            return proxy.internalProxy();
        }

        return internalCache(name);
    }

    /**
     * @param name Cache name.
     * @param <K> type of keys.
     * @param <V> type of values.
     * @return Cache instance for given name.
     */
    @SuppressWarnings("unchecked")
    public <K, V> IgniteInternalCache<K, V> publicCache(@Nullable String name) {
        if (log.isDebugEnabled())
            log.debug("Getting public cache for name: " + name);

        DynamicCacheDescriptor desc = registeredCaches.get(maskNull(name));

        if (desc == null)
            throw new IllegalArgumentException("Cache is not started: " + name);

        if (!desc.cacheType().userCache())
            throw new IllegalStateException("Failed to get cache because it is a system cache: " + name);

        IgniteCacheProxy<K, V> jcache = (IgniteCacheProxy<K, V>)jCacheProxies.get(maskNull(name));

        if (jcache == null)
            throw new IllegalArgumentException("Cache is not started: " + name);

        return jcache.internalProxy();
    }

    /**
     * @param cacheName Cache name.
     * @param <K> type of keys.
     * @param <V> type of values.
     * @return Cache instance for given name.
     * @throws IgniteCheckedException If failed.
     */
    public <K, V> IgniteCacheProxy<K, V> publicJCache(@Nullable String cacheName) throws IgniteCheckedException {
        return publicJCache(cacheName, true, true);
    }

    /**
     * @param cacheName Cache name.
     * @param failIfNotStarted If {@code true} throws {@link IllegalArgumentException} if cache is not started,
     *        otherwise returns {@code null} in this case.
     * @param checkThreadTx If {@code true} checks that current thread does not have active transactions.
     * @return Cache instance for given name.
     * @throws IgniteCheckedException If failed.
     */
    @SuppressWarnings({"unchecked", "ConstantConditions"})
    @Nullable public <K, V> IgniteCacheProxy<K, V> publicJCache(@Nullable String cacheName,
        boolean failIfNotStarted,
        boolean checkThreadTx) throws IgniteCheckedException {
        if (log.isDebugEnabled())
            log.debug("Getting public cache for name: " + cacheName);

        String masked = maskNull(cacheName);

        IgniteCacheProxy<?, ?> cache = jCacheProxies.get(masked);

        DynamicCacheDescriptor desc = registeredCaches.get(masked);

        if (desc != null && !desc.cacheType().userCache())
            throw new IllegalStateException("Failed to get cache because it is a system cache: " + cacheName);

        if (cache == null) {
            dynamicStartCache(null, cacheName, null, false, failIfNotStarted, checkThreadTx).get();

            cache = jCacheProxies.get(masked);
        }

        return (IgniteCacheProxy<K, V>)cache;
    }

    /**
     * Get configuration for the given cache.
     *
     * @param name Cache name.
     * @return Cache configuration.
     */
    public CacheConfiguration cacheConfiguration(String name) {
        DynamicCacheDescriptor desc = registeredCaches.get(maskNull(name));

        if (desc == null)
            throw new IllegalStateException("Cache doesn't exist: " + name);
        else
            return desc.cacheConfiguration();
    }

    /**
     * @return Cache descriptors.
     */
    public Collection<DynamicCacheDescriptor> cacheDescriptors() {
        return registeredCaches.values();
    }

    /**
     * @param cacheId Cache ID.
     * @return Cache descriptor.
     */
    @Nullable public DynamicCacheDescriptor cacheDescriptor(int cacheId) {
        for (DynamicCacheDescriptor cacheDesc : registeredCaches.values()) {
            CacheConfiguration ccfg = cacheDesc.cacheConfiguration();

            assert ccfg != null : cacheDesc;

            if (CU.cacheId(ccfg.getName()) == cacheId)
                return cacheDesc;
        }

        return null;
    }

    /**
     * @param cacheCfg Cache configuration template.
     * @throws IgniteCheckedException If failed.
     */
    public void addCacheConfiguration(CacheConfiguration cacheCfg) throws IgniteCheckedException {
        String masked = maskNull(cacheCfg.getName());

        DynamicCacheDescriptor desc = registeredTemplates.get(masked);

        if (desc != null)
            return;

        DynamicCacheChangeRequest req = new DynamicCacheChangeRequest(cacheCfg.getName(), ctx.localNodeId());

        CacheConfiguration cfg = new CacheConfiguration(cacheCfg);

        req.template(true);

        req.startCacheConfiguration(cfg);

        req.deploymentId(IgniteUuid.randomUuid());

        TemplateConfigurationFuture fut = new TemplateConfigurationFuture(req.cacheName(), req.deploymentId());

        TemplateConfigurationFuture old =
            (TemplateConfigurationFuture)pendingTemplateFuts.putIfAbsent(maskNull(cacheCfg.getName()), fut);

        if (old != null)
            fut = old;

        Exception err = null;

        try {
            ctx.discovery().sendCustomEvent(new DynamicCacheChangeBatch(Collections.singleton(req)));

            if (ctx.isStopping()) {
                err = new IgniteCheckedException("Failed to execute dynamic cache change request, " +
                    "node is stopping.");
            }
            else if (ctx.clientDisconnected()) {
                err = new IgniteClientDisconnectedCheckedException(ctx.cluster().clientReconnectFuture(),
                    "Failed to execute dynamic cache change request, client node disconnected.");
            }
        }
        catch (IgniteCheckedException e) {
            err = e;
        }

        if (err != null)
            fut.onDone(err);

        fut.get();
    }

    /**
     * @param name Cache name.
     * @return Cache instance for given name.
     */
    @SuppressWarnings("unchecked")
    public <K, V> IgniteCacheProxy<K, V> jcache(@Nullable String name) {
        IgniteCacheProxy<K, V> cache = (IgniteCacheProxy<K, V>)jCacheProxies.get(maskNull(name));

        if (cache == null)
            throw new IllegalArgumentException("Cache is not configured: " + name);

        return cache;
    }

    /**
     * @return All configured public cache instances.
     */
    public Collection<IgniteCacheProxy<?, ?>> publicCaches() {
        Collection<IgniteCacheProxy<?, ?>> res = new ArrayList<>(jCacheProxies.size());

        for (Map.Entry<String, IgniteCacheProxy<?, ?>> entry : jCacheProxies.entrySet()) {
            if (entry.getValue().context().userCache())
                res.add(entry.getValue());
        }

        return res;
    }

    /**
     * @param <K> type of keys.
     * @param <V> type of values.
     * @return Default cache.
     */
    public <K, V> GridCacheAdapter<K, V> internalCache() {
        return internalCache(null);
    }

    /**
     * @param name Cache name.
     * @param <K> type of keys.
     * @param <V> type of values.
     * @return Cache instance for given name.
     */
    @SuppressWarnings("unchecked")
    public <K, V> GridCacheAdapter<K, V> internalCache(@Nullable String name) {
        if (log.isDebugEnabled())
            log.debug("Getting internal cache adapter: " + name);

        return (GridCacheAdapter<K, V>)caches.get(maskNull(name));
    }

    /**
     * Cancel all user operations.
     */
    private void cancelFutures() {
        sharedCtx.mvcc().onStop();

        Exception err = new IgniteCheckedException("Operation has been cancelled (node is stopping).");

        for (IgniteInternalFuture fut : pendingFuts.values())
            ((GridFutureAdapter)fut).onDone(err);

        for (IgniteInternalFuture fut : pendingTemplateFuts.values())
            ((GridFutureAdapter)fut).onDone(err);
    }

    /**
     * @return All internal cache instances.
     */
    public Collection<GridCacheAdapter<?, ?>> internalCaches() {
        return caches.values();
    }

    /**
     * @param name Cache name.
     * @return {@code True} if specified cache is system, {@code false} otherwise.
     */
    public boolean systemCache(@Nullable String name) {
        DynamicCacheDescriptor desc = registeredCaches.get(maskNull(name));

        return desc != null && !desc.cacheType().userCache();
    }

    /** {@inheritDoc} */
    @Override public void printMemoryStats() {
        X.println(">>> ");

        for (GridCacheAdapter c : caches.values()) {
            X.println(">>> Cache memory stats [grid=" + ctx.gridName() + ", cache=" + c.name() + ']');

            c.context().printMemoryStats();
        }
    }

    /**
     * Callback invoked by deployment manager for whenever a class loader gets undeployed.
     *
     * @param ldr Class loader.
     */
    public void onUndeployed(ClassLoader ldr) {
        if (!ctx.isStopping()) {
            for (GridCacheAdapter<?, ?> cache : caches.values()) {
                // Do not notify system caches and caches for which deployment is disabled.
                if (cache.context().userCache() && cache.context().deploymentEnabled())
                    cache.onUndeploy(ldr);
            }
        }
    }

    /**
     * @return Shared context.
     */
    public <K, V> GridCacheSharedContext<K, V> context() {
        return (GridCacheSharedContext<K, V>)sharedCtx;
    }

    /**
     * @return Transactions interface implementation.
     */
    public IgniteTransactionsEx transactions() {
        return transactions;
    }

    /**
     * Starts client caches that do not exist yet.
     *
     * @throws IgniteCheckedException In case of error.
     */
    public void createMissingCaches() throws IgniteCheckedException {
        for (String cacheName : registeredCaches.keySet()) {
            if (!CU.isSystemCache(cacheName) && !caches.containsKey(cacheName))
                dynamicStartCache(null, cacheName, null, false, true, true).get();
        }
    }

    /**
     * Registers MBean for cache components.
     *
     * @param o Cache component.
     * @param cacheName Cache name.
     * @param near Near flag.
     * @throws IgniteCheckedException If registration failed.
     */
    @SuppressWarnings("unchecked")
    private void registerMbean(Object o, @Nullable String cacheName, boolean near)
        throws IgniteCheckedException {
        assert o != null;

        MBeanServer srvr = ctx.config().getMBeanServer();

        assert srvr != null;

        cacheName = U.maskName(cacheName);

        cacheName = near ? cacheName + "-near" : cacheName;

        for (Class<?> itf : o.getClass().getInterfaces()) {
            if (itf.getName().endsWith("MBean") || itf.getName().endsWith("MXBean")) {
                try {
                    U.registerCacheMBean(srvr, ctx.gridName(), cacheName, o.getClass().getName(), o,
                        (Class<Object>)itf);
                }
                catch (JMException e) {
                    throw new IgniteCheckedException("Failed to register MBean for component: " + o, e);
                }

                break;
            }
        }
    }

    /**
     * Unregisters MBean for cache components.
     *
     * @param o Cache component.
     * @param cacheName Cache name.
     * @param near Near flag.
     */
    private void unregisterMbean(Object o, @Nullable String cacheName, boolean near) {
        assert o != null;

        MBeanServer srvr = ctx.config().getMBeanServer();

        assert srvr != null;

        cacheName = U.maskName(cacheName);

        cacheName = near ? cacheName + "-near" : cacheName;

        for (Class<?> itf : o.getClass().getInterfaces()) {
            if (itf.getName().endsWith("MBean") || itf.getName().endsWith("MXBean")) {
                try {
                    srvr.unregisterMBean(U.makeCacheMBeanName(ctx.gridName(), cacheName, o.getClass().getName()));
                }
                catch (JMException e) {
                    U.error(log, "Failed to unregister MBean for component: " + o, e);
                }

                break;
            }
        }
    }

    /**
     * @param ccfg Cache configuration.
     * @param objs Extra components.
     * @return Components provided in cache configuration which can implement {@link LifecycleAware} interface.
     */
    private Iterable<Object> lifecycleAwares(CacheConfiguration ccfg, Object... objs) {
        Collection<Object> ret = new ArrayList<>(7 + objs.length);

        ret.add(ccfg.getAffinity());
        ret.add(ccfg.getAffinityMapper());
        ret.add(ccfg.getEvictionFilter());
        ret.add(ccfg.getEvictionPolicy());
        ret.add(ccfg.getInterceptor());

        NearCacheConfiguration nearCfg = ccfg.getNearConfiguration();

        if (nearCfg != null)
            ret.add(nearCfg.getNearEvictionPolicy());

        Collections.addAll(ret, objs);

        return ret;
    }

    /**
     * @throws IgniteException If transaction exist.
     */
    private void checkEmptyTransactions() throws IgniteException {
        if (transactions().tx() != null || sharedCtx.lockedTopologyVersion(null) != null)
            throw new IgniteException("Cannot start/stop cache within lock or transaction.");
    }

    /**
     * @param val Object to check.
     * @return Configuration copy.
     * @throws IgniteCheckedException If validation failed.
     */
    private CacheConfiguration cloneCheckSerializable(final CacheConfiguration val) throws IgniteCheckedException {
        if (val == null)
            return null;

        return withBinaryContext(new IgniteOutClosureX<CacheConfiguration>() {
            @Override public CacheConfiguration applyx() throws IgniteCheckedException {
                if (val.getCacheStoreFactory() != null) {
                    try {
                        ClassLoader ldr = ctx.config().getClassLoader();

                        if (ldr == null)
                            ldr = val.getCacheStoreFactory().getClass().getClassLoader();

                        marshaller.unmarshal(marshaller.marshal(val.getCacheStoreFactory()),
                            U.resolveClassLoader(ldr, ctx.config()));
                    }
                    catch (IgniteCheckedException e) {
                        throw new IgniteCheckedException("Failed to validate cache configuration. " +
                            "Cache store factory is not serializable. Cache name: " + U.maskName(val.getName()), e);
                    }
                }

                try {
                    return marshaller.unmarshal(marshaller.marshal(val), U.resolveClassLoader(ctx.config()));
                }
                catch (IgniteCheckedException e) {
                    throw new IgniteCheckedException("Failed to validate cache configuration " +
                        "(make sure all objects in cache configuration are serializable): " + U.maskName(val.getName()), e);
                }
            }
        });
    }

    /**
     * @param c Closure.
     * @return Closure result.
     * @throws IgniteCheckedException If failed.
     */
    private <T> T withBinaryContext(IgniteOutClosureX<T> c) throws IgniteCheckedException {
        IgniteCacheObjectProcessor objProc = ctx.cacheObjects();
        BinaryContext oldCtx = null;

        if (objProc instanceof CacheObjectBinaryProcessorImpl) {
            GridBinaryMarshaller binMarsh = ((CacheObjectBinaryProcessorImpl)objProc).marshaller();

            oldCtx = binMarsh == null ? null : binMarsh.pushContext();
        }

        try {
            return c.applyx();
        }
        finally {
            if (objProc instanceof CacheObjectBinaryProcessorImpl)
                GridBinaryMarshaller.popContext(oldCtx);
        }
    }

    /**
     * @param obj Object to clone.
     * @return Object copy.
     * @throws IgniteCheckedException If failed.
     */
    public <T> T clone(final T obj) throws IgniteCheckedException {
        return withBinaryContext(new IgniteOutClosureX<T>() {
            @Override public T applyx() throws IgniteCheckedException {
                return marshaller.unmarshal(marshaller.marshal(obj), U.resolveClassLoader(ctx.config()));
            }
        });
    }

    /**
     * @param name Name to mask.
     * @return Masked name.
     */
    private static String maskNull(String name) {
        return name == null ? NULL_NAME : name;
    }

    /**
     * @param name Name to unmask.
     * @return Unmasked name.
     */
    @SuppressWarnings("StringEquality")
    private static String unmaskNull(String name) {
        // Intentional identity equality.
        return name == NULL_NAME ? null : name;
    }

    /**
     *
     */
    @SuppressWarnings("ExternalizableWithoutPublicNoArgConstructor")
    private class DynamicCacheStartFuture extends GridFutureAdapter<Object> {
        /** Start ID. */
        @GridToStringInclude
        private IgniteUuid deploymentId;

        /** Cache name. */
        private String cacheName;

        /** Change request. */
        @GridToStringInclude
        private DynamicCacheChangeRequest req;

        /**
         * @param cacheName Cache name.
         * @param deploymentId Deployment ID.
         * @param req Cache start request.
         */
        private DynamicCacheStartFuture(String cacheName, IgniteUuid deploymentId, DynamicCacheChangeRequest req) {
            this.deploymentId = deploymentId;
            this.cacheName = cacheName;
            this.req = req;
        }

        /**
         * @return Start ID.
         */
        public IgniteUuid deploymentId() {
            return deploymentId;
        }

        /**
         * @return Request.
         */
        public DynamicCacheChangeRequest request() {
            return req;
        }

        /** {@inheritDoc} */
        @Override public boolean onDone(@Nullable Object res, @Nullable Throwable err) {
            // Make sure to remove future before completion.
            pendingFuts.remove(maskNull(cacheName), this);

            return super.onDone(res, err);
        }

        /** {@inheritDoc} */
        @Override public String toString() {
            return S.toString(DynamicCacheStartFuture.class, this);
        }
    }

    /**
     *
     */
    @SuppressWarnings("ExternalizableWithoutPublicNoArgConstructor")
    private class TemplateConfigurationFuture extends GridFutureAdapter<Object> {
        /** Start ID. */
        @GridToStringInclude
        private IgniteUuid deploymentId;

        /** Cache name. */
        private String cacheName;

        /**
         * @param cacheName Cache name.
         * @param deploymentId Deployment ID.
         */
        private TemplateConfigurationFuture(String cacheName, IgniteUuid deploymentId) {
            this.deploymentId = deploymentId;
            this.cacheName = cacheName;
        }

        /**
         * @return Start ID.
         */
        public IgniteUuid deploymentId() {
            return deploymentId;
        }

        /** {@inheritDoc} */
        @Override public boolean onDone(@Nullable Object res, @Nullable Throwable err) {
            // Make sure to remove future before completion.
            pendingTemplateFuts.remove(maskNull(cacheName), this);

            return super.onDone(res, err);
        }

        /** {@inheritDoc} */
        @Override public String toString() {
            return S.toString(TemplateConfigurationFuture.class, this);
        }
    }

    /**
     *
     */
    private static class LocalAffinityFunction implements AffinityFunction {
        /** */
        private static final long serialVersionUID = 0L;

        /** {@inheritDoc} */
        @Override public List<List<ClusterNode>> assignPartitions(AffinityFunctionContext affCtx) {
            ClusterNode locNode = null;

            for (ClusterNode n : affCtx.currentTopologySnapshot()) {
                if (n.isLocal()) {
                    locNode = n;

                    break;
                }
            }

            if (locNode == null)
                throw new IgniteException("Local node is not included into affinity nodes for 'LOCAL' cache");

            List<List<ClusterNode>> res = new ArrayList<>(partitions());

            for (int part = 0; part < partitions(); part++)
                res.add(Collections.singletonList(locNode));

            return Collections.unmodifiableList(res);
        }

        /** {@inheritDoc} */
        @Override public void reset() {
            // No-op.
        }

        /** {@inheritDoc} */
        @Override public int partitions() {
            return 1;
        }

        /** {@inheritDoc} */
        @Override public int partition(Object key) {
            return 0;
        }

        /** {@inheritDoc} */
        @Override public void removeNode(UUID nodeId) {
            // No-op.
        }
    }
}<|MERGE_RESOLUTION|>--- conflicted
+++ resolved
@@ -2955,54 +2955,6 @@
     }
 
     /**
-<<<<<<< HEAD
-     * @param spaceName Space name.
-     * @param keyBytes Key bytes.
-     * @param valBytes Value bytes.
-     */
-    @SuppressWarnings({"unchecked"})
-    public void onEvictFromSwap(String spaceName, byte[] keyBytes, byte[] valBytes) {
-        assert spaceName != null;
-        assert keyBytes != null;
-        assert valBytes != null;
-
-        /*
-         * NOTE: this method should not have any synchronization because
-         * it is called from synchronization block within Swap SPI.
-         */
-
-        GridCacheAdapter cache = caches.get(maskNull(CU.cacheNameForSwapSpaceName(spaceName)));
-
-        assert cache != null : "Failed to resolve cache name for swap space name: " + spaceName;
-
-        GridCacheContext cctx = cache.configuration().getCacheMode() == PARTITIONED ?
-            ((GridNearCacheAdapter<?, ?>)cache).dht().context() : cache.context();
-
-        if (spaceName.equals(CU.swapSpaceName(cctx))) {
-            GridCacheQueryManager qryMgr = cctx.queries();
-
-            if (qryMgr.enabled()) {
-                try {
-                    KeyCacheObject key = cctx.toCacheKeyObject(keyBytes);
-
-                    CacheObject val = cctx.swap().unmarshalSwapEntryValue(valBytes);
-
-                    assert val != null;
-
-                    // TODO sql-store
-
-                    qryMgr.remove(key, cctx.affinity().partition(key), val, null);
-                }
-                catch (IgniteCheckedException e) {
-                    U.error(log, "Failed to unmarshal key evicted from swap [swapSpaceName=" + spaceName + ']', e);
-                }
-            }
-        }
-    }
-
-    /**
-=======
->>>>>>> 4a8fb8f3
      * @param cfg Cache configuration.
      * @return Query manager.
      */
