/*
 * Licensed to the Apache Software Foundation (ASF) under one or more
 * contributor license agreements.  See the NOTICE file distributed with
 * this work for additional information regarding copyright ownership.
 * The ASF licenses this file to You under the Apache License, Version 2.0
 * (the "License"); you may not use this file except in compliance with
 * the License.  You may obtain a copy of the License at
 *
 *      http://www.apache.org/licenses/LICENSE-2.0
 *
 * Unless required by applicable law or agreed to in writing, software
 * distributed under the License is distributed on an "AS IS" BASIS,
 * WITHOUT WARRANTIES OR CONDITIONS OF ANY KIND, either express or implied.
 * See the License for the specific language governing permissions and
 * limitations under the License.
 */

package org.apache.ignite.internal.processors.platform;

import org.apache.ignite.Ignite;
import org.apache.ignite.IgniteCheckedException;
import org.apache.ignite.IgniteException;
import org.apache.ignite.internal.GridKernalContext;
import org.apache.ignite.internal.processors.GridProcessorAdapter;
import org.apache.ignite.internal.processors.platform.cache.store.PlatformCacheStore;
import org.jetbrains.annotations.Nullable;

/**
 * No-op processor.
 */
public class PlatformNoopProcessor extends GridProcessorAdapter implements PlatformProcessor {
    public PlatformNoopProcessor(GridKernalContext ctx) {
        super(ctx);
    }

    /** {@inheritDoc} */
    @Override public Ignite ignite() {
        return null;
    }

    /** {@inheritDoc} */
    @Override public long environmentPointer() {
        return 0;
    }

    /** {@inheritDoc} */
    @Override public PlatformContext context() {
        throw new IgniteException("Platforms are not available [nodeId=" + ctx.grid().localNode().id() + "] " +
            "(Use Apache.Ignite.Core.Ignition.Start() or Apache.Ignite.exe to start Ignite.NET nodes; " +
            "ignite::Ignition::Start() or ignite.exe to start Ignite C++ nodes).");
    }

    /** {@inheritDoc} */
    @Override public void releaseStart() {
        // No-op.
    }

    /** {@inheritDoc} */
    @Override public void awaitStart() throws IgniteCheckedException {
        // No-op.
    }

    /** {@inheritDoc} */
    @Override public PlatformTarget cache(@Nullable String name) throws IgniteCheckedException {
        return null;
    }

    /** {@inheritDoc} */
    @Override public PlatformTarget createCache(@Nullable String name) throws IgniteCheckedException {
        return null;
    }

    /** {@inheritDoc} */
    @Override public PlatformTarget getOrCreateCache(@Nullable String name) throws IgniteCheckedException {
        return null;
    }

    /** {@inheritDoc} */
    @Override public PlatformTarget createCacheFromConfig(long memPtr) throws IgniteCheckedException {
        return null;
    }

    /** {@inheritDoc} */
    @Override public PlatformTarget getOrCreateCacheFromConfig(long memPtr) throws IgniteCheckedException {
        return null;
    }

    /** {@inheritDoc} */
    @Override public void destroyCache(@Nullable String name) throws IgniteCheckedException {
        // No-op.
    }

    /** {@inheritDoc} */
    @Override public PlatformTarget affinity(@Nullable String name) throws IgniteCheckedException {
        return null;
    }

    /** {@inheritDoc} */
    @Override public PlatformTarget dataStreamer(@Nullable String cacheName, boolean keepBinary) throws IgniteCheckedException {
        return null;
    }

    /** {@inheritDoc} */
    @Override public PlatformTarget transactions() {
        return null;
    }

    /** {@inheritDoc} */
    @Override public PlatformTarget projection() throws IgniteCheckedException {
        return null;
    }

    /** {@inheritDoc} */
    @Override public PlatformTarget compute(PlatformTarget grp) {
        return null;
    }

    /** {@inheritDoc} */
    @Override public PlatformTarget message(PlatformTarget grp) {
        return null;
    }

    /** {@inheritDoc} */
    @Override public PlatformTarget events(PlatformTarget grp) {
        return null;
    }

    /** {@inheritDoc} */
    @Override public PlatformTarget services(PlatformTarget grp) {
        return null;
    }

    /** {@inheritDoc} */
    @Override public PlatformTarget extensions() {
        return null;
    }

    /** {@inheritDoc} */
    @Override public void registerStore(PlatformCacheStore store, boolean convertBinary)
        throws IgniteCheckedException {
        // No-op.
    }

    /** {@inheritDoc} */
    @Override public PlatformTarget atomicLong(String name, long initVal, boolean create) throws IgniteException {
        return null;
    }

    /** {@inheritDoc} */
    @Override public void getIgniteConfiguration(long memPtr) {
        // No-op.
    }

    /** {@inheritDoc} */
    @Override public PlatformTarget atomicSequence(String name, long initVal, boolean create) throws IgniteException {
        return null;
    }

    /** {@inheritDoc} */
    @Override public PlatformTarget atomicReference(String name, long memPtr, boolean create) throws IgniteException {
        return null;
    }
<<<<<<< HEAD
=======

    /** {@inheritDoc} */
    @Override public PlatformTarget createNearCache(@Nullable String cacheName, long memPtr) {
        return null;
    }

    /** {@inheritDoc} */
    @Override public PlatformTarget getOrCreateNearCache(@Nullable String cacheName, long memPtr) {
        return null;
    }
>>>>>>> 4a8fb8f3
}<|MERGE_RESOLUTION|>--- conflicted
+++ resolved
@@ -160,8 +160,6 @@
     @Override public PlatformTarget atomicReference(String name, long memPtr, boolean create) throws IgniteException {
         return null;
     }
-<<<<<<< HEAD
-=======
 
     /** {@inheritDoc} */
     @Override public PlatformTarget createNearCache(@Nullable String cacheName, long memPtr) {
@@ -172,5 +170,4 @@
     @Override public PlatformTarget getOrCreateNearCache(@Nullable String cacheName, long memPtr) {
         return null;
     }
->>>>>>> 4a8fb8f3
 }