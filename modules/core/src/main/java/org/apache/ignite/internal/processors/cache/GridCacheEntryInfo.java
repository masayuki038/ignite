/*
 * Licensed to the Apache Software Foundation (ASF) under one or more
 * contributor license agreements.  See the NOTICE file distributed with
 * this work for additional information regarding copyright ownership.
 * The ASF licenses this file to You under the Apache License, Version 2.0
 * (the "License"); you may not use this file except in compliance with
 * the License.  You may obtain a copy of the License at
 *
 *      http://www.apache.org/licenses/LICENSE-2.0
 *
 * Unless required by applicable law or agreed to in writing, software
 * distributed under the License is distributed on an "AS IS" BASIS,
 * WITHOUT WARRANTIES OR CONDITIONS OF ANY KIND, either express or implied.
 * See the License for the specific language governing permissions and
 * limitations under the License.
 */

package org.apache.ignite.internal.processors.cache;

import org.apache.ignite.*;
import org.apache.ignite.internal.*;
import org.apache.ignite.internal.processors.cache.version.*;
import org.apache.ignite.internal.util.*;
import org.apache.ignite.internal.util.tostring.*;
import org.apache.ignite.internal.util.typedef.internal.*;
import org.apache.ignite.marshaller.*;

import java.io.*;

/**
 * Entry information that gets passed over wire.
 */
public class GridCacheEntryInfo implements Externalizable {
    /** */
    private static final long serialVersionUID = 0L;

    /** Cache key. */
    @GridToStringInclude
    @GridDirectTransient
    private KeyCacheObject key;

    /** Cache ID. */
    private int cacheId;

    /** Key bytes. */
    private byte[] keyBytes;

    /** Key bytes sent. */
    private boolean keyBytesSent;

    /** Cache value. */
    @GridDirectTransient
    private CacheObject val;

    /** Value bytes. */
    private byte[] valBytes;

    /** Value bytes sent. */
    private boolean valBytesSent;

    /** Time to live. */
    private long ttl;

    /** Expiration time. */
    private long expireTime;

    /** Entry version. */
    private GridCacheVersion ver;

    /** New flag. */
    private boolean isNew;

    /** Deleted flag. */
    private transient boolean deleted;

    /**
     * @return Cache ID.
     */
    public int cacheId() {
        return cacheId;
    }

    /**
     * @param cacheId Cache ID.
     */
    public void cacheId(int cacheId) {
        this.cacheId = cacheId;
    }

    /**
     * @param key Entry key.
     */
    public void key(KeyCacheObject key) {
        this.key = key;
    }

    /**
     * @return Entry key.
     */
    public KeyCacheObject key() {
        return key;
    }

    /**
     * @return Entry value.
     */
    public CacheObject value() {
        return val;
    }

    /**
     * @param val Entry value.
     */
    public void value(CacheObject val) {
        this.val = val;
    }

    /**
     * @return Expire time.
     */
    public long expireTime() {
        return expireTime;
    }

    /**
     * @param expireTime Expiration time.
     */
    public void expireTime(long expireTime) {
        this.expireTime = expireTime;
    }

    /**
     * @return Time to live.
     */
    public long ttl() {
        return ttl;
    }

    /**
     * @param ttl Time to live.
     */
    public void ttl(long ttl) {
        this.ttl = ttl;
    }

    /**
     * @return Version.
     */
    public GridCacheVersion version() {
        return ver;
    }

    /**
     * @param ver Version.
     */
    public void version(GridCacheVersion ver) {
        this.ver = ver;
    }

    /**
     * @return New flag.
     */
    public boolean isNew() {
        return isNew;
    }

    /**
     * @param isNew New flag.
     */
    public void setNew(boolean isNew) {
        this.isNew = isNew;
    }

    /**
     * @return {@code True} if deleted.
     */
    public boolean isDeleted() {
        return deleted;
    }

    /**
     * @param deleted Deleted flag.
     */
    public void setDeleted(boolean deleted) {
        this.deleted = deleted;
    }

    /**
     * @param ctx Context.
     * @param ldr Loader.
     * @throws IgniteCheckedException If failed.
     */
    public void unmarshalValue(GridCacheContext<?, ?> ctx, ClassLoader ldr) throws IgniteCheckedException {
        if (val == null && valBytes != null)
            val = ctx.marshaller().unmarshal(valBytes, ldr);
    }

    /**
     * @param ctx Cache context.
     * @throws IgniteCheckedException In case of error.
     */
    public void marshal(GridCacheSharedContext<?, ?> ctx) throws IgniteCheckedException {
// TODO IGNITE-51
//        boolean depEnabled = ctx.gridDeploy().enabled();
//
//        boolean valIsByteArr = val != null && val instanceof byte[];
//
//        if (keyBytes == null && depEnabled)
//            keyBytes = CU.marshal(ctx, key);
//
//        keyBytesSent = depEnabled || key == null;
//
//        if (valBytes == null && val != null && !valIsByteArr)
//            valBytes = CU.marshal(ctx, val);
//
//        valBytesSent = (valBytes != null && !valIsByteArr) || val == null;
    }

    /**
     * Unmarshalls entry.
     *
     * @param ctx Cache context.
     * @param clsLdr Class loader.
     * @throws IgniteCheckedException If unmarshalling failed.
     */
    public void unmarshal(GridCacheContext ctx, ClassLoader clsLdr) throws IgniteCheckedException {
        Marshaller mrsh = ctx.marshaller();

        if (key == null)
            key = mrsh.unmarshal(keyBytes, clsLdr);

        if (ctx.isUnmarshalValues() && val == null && valBytes != null)
            val = mrsh.unmarshal(valBytes, clsLdr);
    }

    /** {@inheritDoc} */
    @Override public void writeExternal(ObjectOutput out) throws IOException {
<<<<<<< HEAD
// TODO IGNITE-51.
//        out.writeInt(cacheId);
//        out.writeBoolean(keyBytesSent);
//        out.writeBoolean(valBytesSent);
//
//        if (keyBytesSent)
//            U.writeByteArray(out, keyBytes);
//        else
//            out.writeObject(key);
//
//        if (valBytesSent)
//            U.writeByteArray(out, valBytes);
//        else {
//            if (val != null && val instanceof byte[]) {
//                out.writeBoolean(true);
//
//                U.writeByteArray(out, (byte[])val);
//            }
//            else {
//                out.writeBoolean(false);
//
//                out.writeObject(val);
//            }
//        }
//
//        out.writeLong(ttl);
//
//        long remaining;
//
//        // 0 means never expires.
//        if (expireTime == 0)
//            remaining = -1;
//        else {
//            remaining = expireTime - U.currentTimeMillis();
//
//            if (remaining < 0)
//                remaining = 0;
//        }
//
//        // Write remaining time.
//        out.writeLong(remaining);
//
//        CU.writeVersion(out, ver);
=======
        out.writeInt(cacheId);
        out.writeBoolean(keyBytesSent);
        out.writeBoolean(valBytesSent);

        if (keyBytesSent)
            IgniteByteUtils.writeByteArray(out, keyBytes);
        else
            out.writeObject(key);

        if (valBytesSent)
            IgniteByteUtils.writeByteArray(out, valBytes);
        else {
            if (val != null && val instanceof byte[]) {
                out.writeBoolean(true);

                IgniteByteUtils.writeByteArray(out, (byte[]) val);
            }
            else {
                out.writeBoolean(false);

                out.writeObject(val);
            }
        }

        out.writeLong(ttl);

        long remaining;

        // 0 means never expires.
        if (expireTime == 0)
            remaining = -1;
        else {
            remaining = expireTime - U.currentTimeMillis();

            if (remaining < 0)
                remaining = 0;
        }

        // Write remaining time.
        out.writeLong(remaining);

        CU.writeVersion(out, ver);
>>>>>>> 12ee896b
    }

    /** {@inheritDoc} */
    @Override public void readExternal(ObjectInput in) throws IOException, ClassNotFoundException {
<<<<<<< HEAD
// TODO IGNITE-51.
//        cacheId = in.readInt();
//        keyBytesSent = in.readBoolean();
//        valBytesSent = in.readBoolean();
//
//        if (keyBytesSent)
//            keyBytes = U.readByteArray(in);
//        else
//            key = (K)in.readObject();
//
//        if (valBytesSent)
//            valBytes = U.readByteArray(in);
//        else
//            val = in.readBoolean() ? (V)U.readByteArray(in) : (V)in.readObject();
//
//        ttl = in.readLong();
//
//        long remaining = in.readLong();
//
//        expireTime = remaining < 0 ? 0 : U.currentTimeMillis() + remaining;
//
//        // Account for overflow.
//        if (expireTime < 0)
//            expireTime = 0;
//
//        ver = CU.readVersion(in);
=======
        cacheId = in.readInt();
        keyBytesSent = in.readBoolean();
        valBytesSent = in.readBoolean();

        if (keyBytesSent)
            keyBytes = IgniteByteUtils.readByteArray(in);
        else
            key = (K)in.readObject();

        if (valBytesSent)
            valBytes = IgniteByteUtils.readByteArray(in);
        else
            val = in.readBoolean() ? (V) IgniteByteUtils.readByteArray(in) : (V)in.readObject();

        ttl = in.readLong();

        long remaining = in.readLong();

        expireTime = remaining < 0 ? 0 : U.currentTimeMillis() + remaining;

        // Account for overflow.
        if (expireTime < 0)
            expireTime = 0;

        ver = CU.readVersion(in);
>>>>>>> 12ee896b
    }

    /** {@inheritDoc} */
    @Override public String toString() {
        return S.toString(GridCacheEntryInfo.class, this,
            "isNull", val == null,
            "keyBytesSize", (keyBytes == null ? "null" : Integer.toString(keyBytes.length)),
            "valBytesSize", (valBytes == null ? "null" : Integer.toString(valBytes.length)));
    }
}<|MERGE_RESOLUTION|>--- conflicted
+++ resolved
@@ -235,24 +235,23 @@
 
     /** {@inheritDoc} */
     @Override public void writeExternal(ObjectOutput out) throws IOException {
-<<<<<<< HEAD
 // TODO IGNITE-51.
 //        out.writeInt(cacheId);
 //        out.writeBoolean(keyBytesSent);
 //        out.writeBoolean(valBytesSent);
 //
 //        if (keyBytesSent)
-//            U.writeByteArray(out, keyBytes);
+//            IgniteByteUtils.writeByteArray(out, keyBytes);
 //        else
 //            out.writeObject(key);
 //
 //        if (valBytesSent)
-//            U.writeByteArray(out, valBytes);
+//            IgniteByteUtils.writeByteArray(out, valBytes);
 //        else {
 //            if (val != null && val instanceof byte[]) {
 //                out.writeBoolean(true);
 //
-//                U.writeByteArray(out, (byte[])val);
+//                IgniteByteUtils.writeByteArray(out, (byte[]) val);
 //            }
 //            else {
 //                out.writeBoolean(false);
@@ -279,69 +278,24 @@
 //        out.writeLong(remaining);
 //
 //        CU.writeVersion(out, ver);
-=======
-        out.writeInt(cacheId);
-        out.writeBoolean(keyBytesSent);
-        out.writeBoolean(valBytesSent);
-
-        if (keyBytesSent)
-            IgniteByteUtils.writeByteArray(out, keyBytes);
-        else
-            out.writeObject(key);
-
-        if (valBytesSent)
-            IgniteByteUtils.writeByteArray(out, valBytes);
-        else {
-            if (val != null && val instanceof byte[]) {
-                out.writeBoolean(true);
-
-                IgniteByteUtils.writeByteArray(out, (byte[]) val);
-            }
-            else {
-                out.writeBoolean(false);
-
-                out.writeObject(val);
-            }
-        }
-
-        out.writeLong(ttl);
-
-        long remaining;
-
-        // 0 means never expires.
-        if (expireTime == 0)
-            remaining = -1;
-        else {
-            remaining = expireTime - U.currentTimeMillis();
-
-            if (remaining < 0)
-                remaining = 0;
-        }
-
-        // Write remaining time.
-        out.writeLong(remaining);
-
-        CU.writeVersion(out, ver);
->>>>>>> 12ee896b
     }
 
     /** {@inheritDoc} */
     @Override public void readExternal(ObjectInput in) throws IOException, ClassNotFoundException {
-<<<<<<< HEAD
 // TODO IGNITE-51.
 //        cacheId = in.readInt();
 //        keyBytesSent = in.readBoolean();
 //        valBytesSent = in.readBoolean();
 //
 //        if (keyBytesSent)
-//            keyBytes = U.readByteArray(in);
+//            keyBytes = IgniteByteUtils.readByteArray(in);
 //        else
 //            key = (K)in.readObject();
 //
 //        if (valBytesSent)
-//            valBytes = U.readByteArray(in);
+//            valBytes = IgniteByteUtils.readByteArray(in);
 //        else
-//            val = in.readBoolean() ? (V)U.readByteArray(in) : (V)in.readObject();
+//            val = in.readBoolean() ? (V) IgniteByteUtils.readByteArray(in) : (V)in.readObject();
 //
 //        ttl = in.readLong();
 //
@@ -354,33 +308,6 @@
 //            expireTime = 0;
 //
 //        ver = CU.readVersion(in);
-=======
-        cacheId = in.readInt();
-        keyBytesSent = in.readBoolean();
-        valBytesSent = in.readBoolean();
-
-        if (keyBytesSent)
-            keyBytes = IgniteByteUtils.readByteArray(in);
-        else
-            key = (K)in.readObject();
-
-        if (valBytesSent)
-            valBytes = IgniteByteUtils.readByteArray(in);
-        else
-            val = in.readBoolean() ? (V) IgniteByteUtils.readByteArray(in) : (V)in.readObject();
-
-        ttl = in.readLong();
-
-        long remaining = in.readLong();
-
-        expireTime = remaining < 0 ? 0 : U.currentTimeMillis() + remaining;
-
-        // Account for overflow.
-        if (expireTime < 0)
-            expireTime = 0;
-
-        ver = CU.readVersion(in);
->>>>>>> 12ee896b
     }
 
     /** {@inheritDoc} */
