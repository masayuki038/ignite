/*
 * Licensed to the Apache Software Foundation (ASF) under one or more
 * contributor license agreements.  See the NOTICE file distributed with
 * this work for additional information regarding copyright ownership.
 * The ASF licenses this file to You under the Apache License, Version 2.0
 * (the "License"); you may not use this file except in compliance with
 * the License.  You may obtain a copy of the License at
 *
 *      http://www.apache.org/licenses/LICENSE-2.0
 *
 * Unless required by applicable law or agreed to in writing, software
 * distributed under the License is distributed on an "AS IS" BASIS,
 * WITHOUT WARRANTIES OR CONDITIONS OF ANY KIND, either express or implied.
 * See the License for the specific language governing permissions and
 * limitations under the License.
 */

package org.apache.ignite.internal.processors.cache.distributed.dht;

import java.io.Externalizable;
import java.nio.ByteBuffer;
import java.util.ArrayList;
import java.util.Collection;
import java.util.Collections;
import java.util.List;
import java.util.Map;
import java.util.Set;
import org.apache.ignite.IgniteCheckedException;
import org.apache.ignite.internal.GridDirectCollection;
import org.apache.ignite.internal.GridDirectMap;
import org.apache.ignite.internal.processors.cache.GridCacheContext;
import org.apache.ignite.internal.processors.cache.GridCacheEntryInfo;
import org.apache.ignite.internal.processors.cache.GridCacheSharedContext;
import org.apache.ignite.internal.processors.cache.distributed.GridDistributedTxPrepareResponse;
import org.apache.ignite.internal.processors.cache.transactions.IgniteTxKey;
import org.apache.ignite.internal.processors.cache.version.GridCacheVersion;
import org.apache.ignite.internal.util.tostring.GridToStringInclude;
import org.apache.ignite.internal.util.typedef.internal.CU;
import org.apache.ignite.internal.util.typedef.internal.S;
import org.apache.ignite.lang.IgniteUuid;
import org.apache.ignite.plugin.extensions.communication.MessageCollectionItemType;
import org.apache.ignite.plugin.extensions.communication.MessageReader;
import org.apache.ignite.plugin.extensions.communication.MessageWriter;

/**
 * DHT transaction prepare response.
 */
public class GridDhtTxPrepareResponse extends GridDistributedTxPrepareResponse {
    /** */
    private static final long serialVersionUID = 0L;

    /** */
    private static final int NEAR_RES_FLAG_MASK = 0x01;

    /** Evicted readers. */
    @GridToStringInclude
    @GridDirectCollection(IgniteTxKey.class)
    private Collection<IgniteTxKey> nearEvicted;

    /** Future ID.  */
    private IgniteUuid futId;

    /** Mini future ID. */
    private int miniId;

    /** Invalid partitions by cache ID. */
    @GridDirectMap(keyType = Integer.class, valueType = int[].class)
    private Map<Integer, int[]> invalidParts;

    /** Preload entries. */
    @GridDirectCollection(GridCacheEntryInfo.class)
    private List<GridCacheEntryInfo> preloadEntries;

    /**
     * Empty constructor required by {@link Externalizable}.
     */
    public GridDhtTxPrepareResponse() {
        // No-op.
    }

    /**
     * @param part Partition.
     * @param xid Xid version.
     * @param futId Future ID.
     * @param miniId Mini future ID.
     * @param addDepInfo Deployment info flag.
     */
    public GridDhtTxPrepareResponse(
        int part,
        GridCacheVersion xid,
        IgniteUuid futId,
        int miniId,
        boolean addDepInfo) {
        super(part, xid, addDepInfo);

        assert futId != null;
        assert miniId != 0;

        this.futId = futId;
        this.miniId = miniId;
    }

    /**
     * @param part Partition.
     * @param xid Xid version.
     * @param futId Future ID.
     * @param miniId Mini future ID.
     * @param err Error.
     * @param addDepInfo Deployment enabled.
     */
    public GridDhtTxPrepareResponse(
        int part,
        GridCacheVersion xid,
        IgniteUuid futId,
        int miniId,
        Throwable err,
        boolean addDepInfo) {
        super(part, xid, err, addDepInfo);

        assert futId != null;
        assert miniId != 0;

        this.futId = futId;
        this.miniId = miniId;
    }

    /**
     * @return {@code True} if this is reply for near node.
     */
    public boolean nearNodeResponse() {
        return isFlag(NEAR_RES_FLAG_MASK);
    }

    /**
     * @param val {@code True} if this is reply for near node.
     */
    public void nearNodeResponse(boolean val) {
        setFlag(val, NEAR_RES_FLAG_MASK);
    }

    /**
     * @return Evicted readers.
     */
    Collection<IgniteTxKey> nearEvicted() {
        return nearEvicted;
    }

    /**
     * @param nearEvicted Evicted readers.
     */
    public void nearEvicted(Collection<IgniteTxKey> nearEvicted) {
        this.nearEvicted = nearEvicted;
    }

    /**
     * @return Future ID.
     */
    public IgniteUuid futureId() {
        return futId;
    }

    /**
     * @return Mini future ID.
     */
    public int miniId() {
        return miniId;
    }

    /**
     * @return Map from cacheId to an array of invalid partitions.
     */
    Map<Integer, int[]> invalidPartitionsByCacheId() {
        return invalidParts;
    }

    /**
     * @param invalidPartsByCacheId Map from cache ID to an array of invalid partitions.
     */
    public void invalidPartitionsByCacheId(Map<Integer, Set<Integer>> invalidPartsByCacheId) {
        this.invalidParts = CU.convertInvalidPartitions(invalidPartsByCacheId);
    }

    /**
     * Gets preload entries found on backup node.
     *
     * @return Collection of entry infos need to be preloaded.
     */
    Collection<GridCacheEntryInfo> preloadEntries() {
        return preloadEntries == null ? Collections.<GridCacheEntryInfo>emptyList() : preloadEntries;
    }

    /**
     * Adds preload entry.
     *
     * @param info Info to add.
     */
    public void addPreloadEntry(GridCacheEntryInfo info) {
        assert info.cacheId() != 0;

        if (preloadEntries == null)
            preloadEntries = new ArrayList<>();

        preloadEntries.add(info);
    }

    /** {@inheritDoc} */
    @Override public void prepareMarshal(GridCacheSharedContext ctx) throws IgniteCheckedException {
        super.prepareMarshal(ctx);

        if (nearEvicted != null) {
            for (IgniteTxKey key : nearEvicted) {
                GridCacheContext cctx = ctx.cacheContext(key.cacheId());

                key.prepareMarshal(cctx);
            }
        }

        if (preloadEntries != null) {
            for (GridCacheEntryInfo info : preloadEntries) {
                GridCacheContext cctx = ctx.cacheContext(info.cacheId());

                info.marshal(cctx);
            }
        }
    }

    /** {@inheritDoc} */
    @Override public void finishUnmarshal(GridCacheSharedContext ctx, ClassLoader ldr) throws IgniteCheckedException {
        super.finishUnmarshal(ctx, ldr);

        if (nearEvicted != null) {
            for (IgniteTxKey key : nearEvicted) {
                GridCacheContext cctx = ctx.cacheContext(key.cacheId());

                key.finishUnmarshal(cctx, ldr);
            }
        }

        if (preloadEntries != null) {
            for (GridCacheEntryInfo info : preloadEntries) {
                GridCacheContext cctx = ctx.cacheContext(info.cacheId());

                info.unmarshal(cctx, ldr);
            }
        }
    }

    /** {@inheritDoc} */
    @Override public boolean writeTo(ByteBuffer buf, MessageWriter writer) {
        writer.setBuffer(buf);

        if (!super.writeTo(buf, writer))
            return false;

        if (!writer.isHeaderWritten()) {
            if (!writer.writeHeader(directType(), fieldsCount()))
                return false;

            writer.onHeaderWritten();
        }

        switch (writer.state()) {
            case 10:
                if (!writer.writeIgniteUuid("futId", futId))
                    return false;

                writer.incrementState();

            case 11:
                if (!writer.writeMap("invalidParts", invalidParts, MessageCollectionItemType.INT, MessageCollectionItemType.INT_ARR))
                    return false;

                writer.incrementState();

            case 12:
                if (!writer.writeInt("miniId", miniId))
                    return false;

                writer.incrementState();

            case 13:
                if (!writer.writeCollection("nearEvicted", nearEvicted, MessageCollectionItemType.MSG))
                    return false;

                writer.incrementState();

            case 14:
                if (!writer.writeCollection("preloadEntries", preloadEntries, MessageCollectionItemType.MSG))
                    return false;

                writer.incrementState();

        }

        return true;
    }

    /** {@inheritDoc} */
    @Override public boolean readFrom(ByteBuffer buf, MessageReader reader) {
        reader.setBuffer(buf);

        if (!reader.beforeMessageRead())
            return false;

        if (!super.readFrom(buf, reader))
            return false;

        switch (reader.state()) {
            case 10:
                futId = reader.readIgniteUuid("futId");

                if (!reader.isLastRead())
                    return false;

                reader.incrementState();

            case 11:
                invalidParts = reader.readMap("invalidParts", MessageCollectionItemType.INT, MessageCollectionItemType.INT_ARR, false);

                if (!reader.isLastRead())
                    return false;

                reader.incrementState();

            case 12:
                miniId = reader.readInt("miniId");

                if (!reader.isLastRead())
                    return false;

                reader.incrementState();

            case 13:
                nearEvicted = reader.readCollection("nearEvicted", MessageCollectionItemType.MSG);

                if (!reader.isLastRead())
                    return false;

                reader.incrementState();

            case 14:
                preloadEntries = reader.readCollection("preloadEntries", MessageCollectionItemType.MSG);

                if (!reader.isLastRead())
                    return false;

                reader.incrementState();

        }

        return reader.afterMessageRead(GridDhtTxPrepareResponse.class);
    }

    /** {@inheritDoc} */
    @Override public byte directType() {
        return 35;
    }

    /** {@inheritDoc} */
    @Override public byte fieldsCount() {
        return 15;
    }

    /** {@inheritDoc} */
    @Override public String toString() {
<<<<<<< HEAD
        StringBuilder flags = new StringBuilder();

        if (nearNodeResponse())
            appendFlag(flags, "nearRes");

=======
>>>>>>> bc5dbb08
        return S.toString(GridDhtTxPrepareResponse.class, this,
            "super", super.toString());
    }
}<|MERGE_RESOLUTION|>--- conflicted
+++ resolved
@@ -363,14 +363,11 @@
 
     /** {@inheritDoc} */
     @Override public String toString() {
-<<<<<<< HEAD
         StringBuilder flags = new StringBuilder();
 
         if (nearNodeResponse())
             appendFlag(flags, "nearRes");
 
-=======
->>>>>>> bc5dbb08
         return S.toString(GridDhtTxPrepareResponse.class, this,
             "super", super.toString());
     }
