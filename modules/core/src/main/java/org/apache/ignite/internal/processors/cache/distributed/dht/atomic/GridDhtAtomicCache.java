/*
 * Licensed to the Apache Software Foundation (ASF) under one or more
 * contributor license agreements.  See the NOTICE file distributed with
 * this work for additional information regarding copyright ownership.
 * The ASF licenses this file to You under the Apache License, Version 2.0
 * (the "License"); you may not use this file except in compliance with
 * the License.  You may obtain a copy of the License at
 *
 *      http://www.apache.org/licenses/LICENSE-2.0
 *
 * Unless required by applicable law or agreed to in writing, software
 * distributed under the License is distributed on an "AS IS" BASIS,
 * WITHOUT WARRANTIES OR CONDITIONS OF ANY KIND, either express or implied.
 * See the License for the specific language governing permissions and
 * limitations under the License.
 */

package org.apache.ignite.internal.processors.cache.distributed.dht.atomic;

import org.apache.ignite.*;
import org.apache.ignite.cluster.*;
import org.apache.ignite.internal.*;
import org.apache.ignite.internal.cluster.*;
import org.apache.ignite.internal.processors.affinity.*;
import org.apache.ignite.internal.processors.cache.*;
import org.apache.ignite.internal.processors.cache.distributed.dht.*;
import org.apache.ignite.internal.processors.cache.distributed.dht.preloader.*;
import org.apache.ignite.internal.processors.cache.distributed.near.*;
import org.apache.ignite.internal.processors.cache.dr.*;
import org.apache.ignite.internal.processors.cache.transactions.*;
import org.apache.ignite.internal.processors.cache.version.*;
import org.apache.ignite.internal.processors.timeout.*;
import org.apache.ignite.internal.util.*;
import org.apache.ignite.internal.util.future.*;
import org.apache.ignite.internal.util.tostring.*;
import org.apache.ignite.internal.util.typedef.*;
import org.apache.ignite.internal.util.typedef.internal.*;
import org.apache.ignite.lang.*;
import org.apache.ignite.plugin.security.*;
import org.apache.ignite.transactions.*;
import org.jetbrains.annotations.*;
import org.jsr166.*;

import javax.cache.expiry.*;
import javax.cache.processor.*;
import java.io.*;
import java.util.*;
import java.util.concurrent.*;
import java.util.concurrent.atomic.*;
import java.util.concurrent.locks.*;

import static org.apache.ignite.IgniteSystemProperties.*;
import static org.apache.ignite.cache.CacheAtomicWriteOrderMode.*;
import static org.apache.ignite.cache.CacheWriteSynchronizationMode.*;
import static org.apache.ignite.internal.processors.cache.GridCacheOperation.*;
import static org.apache.ignite.internal.processors.cache.GridCacheUtils.*;
import static org.apache.ignite.internal.processors.dr.GridDrType.*;

/**
 * Non-transactional partitioned cache.
 */
@SuppressWarnings("unchecked")
@GridToStringExclude
public class GridDhtAtomicCache<K, V> extends GridDhtCacheAdapter<K, V> {
    /** */
    private static final long serialVersionUID = 0L;

    /** Deferred update response buffer size. */
    private static final int DEFERRED_UPDATE_RESPONSE_BUFFER_SIZE =
        Integer.getInteger(IGNITE_ATOMIC_DEFERRED_ACK_BUFFER_SIZE, 256);

    /** Deferred update response timeout. */
    private static final int DEFERRED_UPDATE_RESPONSE_TIMEOUT =
        Integer.getInteger(IGNITE_ATOMIC_DEFERRED_ACK_TIMEOUT, 500);

    /** Unsafe instance. */
    private static final sun.misc.Unsafe UNSAFE = GridUnsafe.unsafe();

    /** Update reply closure. */
    private CI2<GridNearAtomicUpdateRequest, GridNearAtomicUpdateResponse> updateReplyClos;

    /** Pending  */
    private ConcurrentMap<UUID, DeferredResponseBuffer> pendingResponses = new ConcurrentHashMap8<>();

    /** */
    private GridNearAtomicCache<K, V> near;

    /**
     * Empty constructor required by {@link Externalizable}.
     */
    public GridDhtAtomicCache() {
        // No-op.
    }

    /**
     * @param ctx Cache context.
     */
    public GridDhtAtomicCache(GridCacheContext<K, V> ctx) {
        super(ctx);
    }

    /**
     * @param ctx Cache context.
     * @param map Cache concurrent map.
     */
    public GridDhtAtomicCache(GridCacheContext<K, V> ctx, GridCacheConcurrentMap map) {
        super(ctx, map);
    }

    /** {@inheritDoc} */
    @Override public boolean isDhtAtomic() {
        return true;
    }

    /** {@inheritDoc} */
    @Override protected void init() {
        map.setEntryFactory(new GridCacheMapEntryFactory() {
            /** {@inheritDoc} */
            @Override public GridCacheMapEntry create(GridCacheContext ctx,
                AffinityTopologyVersion topVer,
                KeyCacheObject key,
                int hash,
                CacheObject val,
                GridCacheMapEntry next,
                int hdrId)
            {
                if (ctx.useOffheapEntry())
                    return new GridDhtAtomicOffHeapCacheEntry(ctx, topVer, key, hash, val, next, hdrId);

                return new GridDhtAtomicCacheEntry(ctx, topVer, key, hash, val, next, hdrId);
            }
        });

        updateReplyClos = new CI2<GridNearAtomicUpdateRequest, GridNearAtomicUpdateResponse>() {
            @SuppressWarnings("ThrowableResultOfMethodCallIgnored")
            @Override public void apply(GridNearAtomicUpdateRequest req, GridNearAtomicUpdateResponse res) {
                if (ctx.config().getAtomicWriteOrderMode() == CLOCK) {
                    // Always send reply in CLOCK ordering mode.
                    sendNearUpdateReply(res.nodeId(), res);

                    return;
                }

                // Request should be for primary keys only in PRIMARY ordering mode.
                assert req.hasPrimary();

                if (req.writeSynchronizationMode() != FULL_ASYNC)
                    sendNearUpdateReply(res.nodeId(), res);
                else {
                    if (!F.isEmpty(res.remapKeys()))
                        // Remap keys on primary node in FULL_ASYNC mode.
                        remapToNewPrimary(req);
                    else if (res.error() != null) {
                        U.error(log, "Failed to process write update request in FULL_ASYNC mode for keys: " +
                            res.failedKeys(), res.error());
                    }
                }
            }
        };
    }

    /** {@inheritDoc} */
    @SuppressWarnings({"IfMayBeConditional", "SimplifiableIfStatement"})
    @Override public void start() throws IgniteCheckedException {
        super.start();

        CacheMetricsImpl m = new CacheMetricsImpl(ctx);

        if (ctx.dht().near() != null)
            m.delegate(ctx.dht().near().metrics0());

        metrics = m;

        preldr = new GridDhtPreloader<>(ctx);

        preldr.start();

        ctx.io().addHandler(ctx.cacheId(), GridNearGetRequest.class, new CI2<UUID, GridNearGetRequest>() {
            @Override public void apply(UUID nodeId, GridNearGetRequest req) {
                processNearGetRequest(nodeId, req);
            }
        });

        ctx.io().addHandler(ctx.cacheId(), GridNearAtomicUpdateRequest.class, new CI2<UUID, GridNearAtomicUpdateRequest>() {
            @Override public void apply(UUID nodeId, GridNearAtomicUpdateRequest req) {
                processNearAtomicUpdateRequest(nodeId, req);
            }
        });

        ctx.io().addHandler(ctx.cacheId(), GridNearAtomicUpdateResponse.class, new CI2<UUID, GridNearAtomicUpdateResponse>() {
            @Override public void apply(UUID nodeId, GridNearAtomicUpdateResponse res) {
                processNearAtomicUpdateResponse(nodeId, res);
            }
        });

        ctx.io().addHandler(ctx.cacheId(), GridDhtAtomicUpdateRequest.class, new CI2<UUID, GridDhtAtomicUpdateRequest>() {
            @Override public void apply(UUID nodeId, GridDhtAtomicUpdateRequest req) {
                processDhtAtomicUpdateRequest(nodeId, req);
            }
        });

        ctx.io().addHandler(ctx.cacheId(), GridDhtAtomicUpdateResponse.class, new CI2<UUID, GridDhtAtomicUpdateResponse>() {
            @Override public void apply(UUID nodeId, GridDhtAtomicUpdateResponse res) {
                processDhtAtomicUpdateResponse(nodeId, res);
            }
        });

        ctx.io().addHandler(ctx.cacheId(), GridDhtAtomicDeferredUpdateResponse.class,
            new CI2<UUID, GridDhtAtomicDeferredUpdateResponse>() {
                @Override public void apply(UUID nodeId, GridDhtAtomicDeferredUpdateResponse res) {
                    processDhtAtomicDeferredUpdateResponse(nodeId, res);
                }
            });

        if (near == null) {
            ctx.io().addHandler(ctx.cacheId(), GridNearGetResponse.class, new CI2<UUID, GridNearGetResponse>() {
                @Override public void apply(UUID nodeId, GridNearGetResponse res) {
                    processNearGetResponse(nodeId, res);
                }
            });
        }
    }

    /** {@inheritDoc} */
    @Override public void stop() {
        for (DeferredResponseBuffer buf : pendingResponses.values())
            buf.finish();
    }

    /**
     * @param near Near cache.
     */
    public void near(GridNearAtomicCache<K, V> near) {
        this.near = near;
    }

    /** {@inheritDoc} */
    @Override public GridNearCacheAdapter<K, V> near() {
        return near;
    }

    /** {@inheritDoc} */
    @Override public IgniteInternalFuture<Map<K, V>> getAllAsync(
        @Nullable final Collection<? extends K> keys,
        final boolean forcePrimary,
        boolean skipTx,
        @Nullable final GridCacheEntryEx entry,
        @Nullable UUID subjId,
        final String taskName,
        final boolean deserializePortable,
        final boolean skipVals
    ) {
        ctx.checkSecurity(SecurityPermission.CACHE_READ);

        if (F.isEmpty(keys))
            return new GridFinishedFuture<>(Collections.<K, V>emptyMap());

        if (keyCheck)
            validateCacheKeys(keys);

        CacheOperationContext opCtx = ctx.operationContextPerCall();

        subjId = ctx.subjectIdPerCall(null, opCtx);

        final UUID subjId0 = subjId;

        final ExpiryPolicy expiryPlc = skipVals ? null : opCtx != null ? opCtx.expiry() : null;

        final boolean skipStore = opCtx != null && opCtx.skipStore();

        return asyncOp(new CO<IgniteInternalFuture<Map<K, V>>>() {
            @Override public IgniteInternalFuture<Map<K, V>> apply() {
                return getAllAsync0(ctx.cacheKeysView(keys),
                    false,
                    forcePrimary,
                    subjId0,
                    taskName,
                    deserializePortable,
                    expiryPlc,
                    skipVals,
                    skipStore);
            }
        });
    }

    /** {@inheritDoc} */
    @Override public V getAndPut(K key, V val, @Nullable CacheEntryPredicate[] filter) throws IgniteCheckedException {
        return getAndPutAsync0(key, val, filter).get();
    }

    /** {@inheritDoc} */
    @Override public boolean put(K key, V val, CacheEntryPredicate[] filter) throws IgniteCheckedException {
        return putAsync(key, val, filter).get();
    }

    /** {@inheritDoc} */
    @SuppressWarnings("unchecked")
    @Override public IgniteInternalFuture<V> getAndPutAsync0(K key, V val, @Nullable CacheEntryPredicate... filter) {
        A.notNull(key, "key");

        return updateAllAsync0(F0.asMap(key, val),
            null,
            null,
            null,
            null,
            true,
            false,
            filter,
            true);
    }

    /** {@inheritDoc} */
    @SuppressWarnings("unchecked")
    @Override public IgniteInternalFuture<Boolean> putAsync0(K key, V val, @Nullable CacheEntryPredicate... filter) {
        A.notNull(key, "key");

        return updateAllAsync0(F0.asMap(key, val),
            null,
            null,
            null,
            null,
            false,
            false,
            filter,
            true);
    }

    /** {@inheritDoc} */
    @Override public V tryPutIfAbsent(K key, V val) throws IgniteCheckedException {
        A.notNull(key, "key", val, "val");

        return (V)updateAllAsync0(F0.asMap(key, val),
            null,
            null,
            null,
            null,
            true,
            false,
            ctx.noValArray(),
            false).get();
    }

    /** {@inheritDoc} */
    @Override public V getAndPutIfAbsent(K key, V val) throws IgniteCheckedException {
        return getAndPutIfAbsentAsync(key, val).get();
    }

    /** {@inheritDoc} */
    @Override public IgniteInternalFuture<V> getAndPutIfAbsentAsync(K key, V val) {
        A.notNull(key, "key", val, "val");

        return getAndPutAsync(key, val, ctx.noValArray());
    }

    /** {@inheritDoc} */
    @Override public boolean putIfAbsent(K key, V val) throws IgniteCheckedException {
        return putIfAbsentAsync(key, val).get();
    }

    /** {@inheritDoc} */
    @Override public IgniteInternalFuture<Boolean> putIfAbsentAsync(K key, V val) {
        A.notNull(key, "key", val, "val");

        return putAsync(key, val, ctx.noValArray());
    }

    /** {@inheritDoc} */
    @Override public V getAndReplace(K key, V val) throws IgniteCheckedException {
        return getAndReplaceAsync(key, val).get();
    }

    /** {@inheritDoc} */
    @Override public IgniteInternalFuture<V> getAndReplaceAsync(K key, V val) {
        A.notNull(key, "key", val, "val");

        return getAndPutAsync(key, val, ctx.hasValArray());
    }

    /** {@inheritDoc} */
    @Override public boolean replace(K key, V val) throws IgniteCheckedException {
        return replaceAsync(key, val).get();
    }

    /** {@inheritDoc} */
    @Override public IgniteInternalFuture<Boolean> replaceAsync(K key, V val) {
        A.notNull(key, "key", val, "val");

        return putAsync(key, val, ctx.hasValArray());
    }

    /** {@inheritDoc} */
    @Override public boolean replace(K key, V oldVal, V newVal) throws IgniteCheckedException {
        return replaceAsync(key, oldVal, newVal).get();
    }

    /** {@inheritDoc} */
    @Override public IgniteInternalFuture<Boolean> replaceAsync(K key, V oldVal, V newVal) {
        A.notNull(key, "key", oldVal, "oldVal", newVal, "newVal");

        return putAsync(key, newVal, ctx.equalsValArray(oldVal));
    }

    /** {@inheritDoc} */
    @Override public GridCacheReturn removex(K key, V val) throws IgniteCheckedException {
        return removexAsync(key, val).get();
    }

    /** {@inheritDoc} */
    @Override public GridCacheReturn replacex(K key, V oldVal, V newVal) throws IgniteCheckedException {
        return replacexAsync(key, oldVal, newVal).get();
    }

    /** {@inheritDoc} */
    @SuppressWarnings("unchecked")
    @Override public IgniteInternalFuture<GridCacheReturn> removexAsync(K key, V val) {
        A.notNull(key, "key", val, "val");

        return removeAllAsync0(F.asList(key), null, true, true, ctx.equalsValArray(val));
    }

    /** {@inheritDoc} */
    @SuppressWarnings("unchecked")
    @Override public IgniteInternalFuture<GridCacheReturn> replacexAsync(K key, V oldVal, V newVal) {
        return updateAllAsync0(F.asMap(key, newVal),
            null,
            null,
            null,
            null,
            true,
            true,
            ctx.equalsValArray(oldVal),
            true);
    }

    /** {@inheritDoc} */
    @Override public void putAll(Map<? extends K, ? extends V> m) throws IgniteCheckedException {
        putAllAsync(m).get();
    }

    /** {@inheritDoc} */
    @Override public IgniteInternalFuture<?> putAllAsync(Map<? extends K, ? extends V> m) {
        return updateAllAsync0(m,
            null,
            null,
            null,
            null,
            false,
            false,
            CU.empty0(),
            true).chain(RET2NULL);
    }

    /** {@inheritDoc} */
    @Override public void putAllConflict(Map<KeyCacheObject, GridCacheDrInfo> conflictMap)
        throws IgniteCheckedException {
        putAllConflictAsync(conflictMap).get();
    }

    /** {@inheritDoc} */
    @Override public IgniteInternalFuture<?> putAllConflictAsync(Map<KeyCacheObject, GridCacheDrInfo> conflictMap) {
        ctx.dr().onReceiveCacheEntriesReceived(conflictMap.size());

        return updateAllAsync0(null,
            null,
            null,
            conflictMap,
            null,
            false,
            false,
            null,
            true);
    }

    /** {@inheritDoc} */
    @Override public V getAndRemove(K key) throws IgniteCheckedException {
        return getAndRemoveAsync(key).get();
    }

    /** {@inheritDoc} */
    @SuppressWarnings("unchecked")
    @Override public IgniteInternalFuture<V> getAndRemoveAsync(K key) {
        A.notNull(key, "key");

        return removeAllAsync0(Collections.singletonList(key), null, true, false, CU.empty0());
    }

    /** {@inheritDoc} */
    @Override public void removeAll(Collection<? extends K> keys) throws IgniteCheckedException {
        removeAllAsync(keys).get();
    }

    /** {@inheritDoc} */
    @Override public IgniteInternalFuture<?> removeAllAsync(Collection<? extends K> keys) {
        A.notNull(keys, "keys");

        return removeAllAsync0(keys, null, false, false, CU.empty0()).chain(RET2NULL);
    }

    /** {@inheritDoc} */
    @Override public boolean remove(K key) throws IgniteCheckedException {
        return removeAsync(key, CU.empty0()).get();
    }

    /** {@inheritDoc} */
    @SuppressWarnings("unchecked")
    @Override public IgniteInternalFuture<Boolean> removeAsync(K key, @Nullable CacheEntryPredicate... filter) {
        A.notNull(key, "key");

        return removeAllAsync0(Collections.singletonList(key), null, false, false, filter);
    }

    /** {@inheritDoc} */
    @Override public boolean remove(K key, V val) throws IgniteCheckedException {
        return removeAsync(key, val).get();
    }

    /** {@inheritDoc} */
    @Override public IgniteInternalFuture<Boolean> removeAsync(K key, V val) {
        A.notNull(key, "key", val, "val");

        return removeAsync(key, ctx.equalsValArray(val));
    }

    /** {@inheritDoc} */
    @Override public IgniteInternalFuture<?> localRemoveAll(CacheEntryPredicate filter) {
        return removeAllAsync(keySet(filter));
    }

    /** {@inheritDoc} */
    @Override public void removeAllConflict(Map<KeyCacheObject, GridCacheVersion> conflictMap)
        throws IgniteCheckedException {
        removeAllConflictAsync(conflictMap).get();
    }

    /** {@inheritDoc} */
    @Override public IgniteInternalFuture<?> removeAllConflictAsync(Map<KeyCacheObject, GridCacheVersion> conflictMap) {
        ctx.dr().onReceiveCacheEntriesReceived(conflictMap.size());

        return removeAllAsync0(null, conflictMap, false, false, null);
    }

    /**
     * @return {@code True} if store write-through enabled.
     */
    private boolean writeThrough() {
        return ctx.writeThrough() && ctx.store().configured();
    }

    /**
     * @param op Operation closure.
     * @return Future.
     */
    @SuppressWarnings("unchecked")
    protected <T> IgniteInternalFuture<T> asyncOp(final CO<IgniteInternalFuture<T>> op) {
        IgniteInternalFuture<T> fail = asyncOpAcquire();

        if (fail != null)
            return fail;

        FutureHolder holder = lastFut.get();

        holder.lock();

        try {
            IgniteInternalFuture fut = holder.future();

            if (fut != null && !fut.isDone()) {
                IgniteInternalFuture<T> f = new GridEmbeddedFuture<>(fut,
                    new C2<T, Exception, IgniteInternalFuture<T>>() {
                        @Override public IgniteInternalFuture<T> apply(T t, Exception e) {
                            return op.apply();
                        }
                    });

                saveFuture(holder, f);

                return f;
            }

            IgniteInternalFuture<T> f = op.apply();

            saveFuture(holder, f);

            return f;
        }
        finally {
            holder.unlock();
        }
    }

    /** {@inheritDoc} */
    @Override protected IgniteInternalFuture<Boolean> lockAllAsync(Collection<KeyCacheObject> keys,
        long timeout,
        @Nullable IgniteTxLocalEx tx,
        boolean isInvalidate,
        boolean isRead,
        boolean retval,
        @Nullable TransactionIsolation isolation,
        long accessTtl) {
        return new FinishedLockFuture(new UnsupportedOperationException("Locks are not supported for " +
            "CacheAtomicityMode.ATOMIC mode (use CacheAtomicityMode.TRANSACTIONAL instead)"));
    }

    /** {@inheritDoc} */
    @Override public <T> EntryProcessorResult<T> invoke(K key, EntryProcessor<K, V, T> entryProcessor, Object... args)
        throws IgniteCheckedException {
        EntryProcessorResult<T> res = invokeAsync(key, entryProcessor, args).get();

        return res != null ? res : new CacheInvokeResult<T>();
    }

    /** {@inheritDoc} */
    @Override public <T> Map<K, EntryProcessorResult<T>> invokeAll(Set<? extends K> keys,
        EntryProcessor<K, V, T> entryProcessor,
        Object... args)
        throws IgniteCheckedException {
        return invokeAllAsync(keys, entryProcessor, args).get();
    }

    /** {@inheritDoc} */
    @SuppressWarnings("unchecked")
    @Override public <T> IgniteInternalFuture<EntryProcessorResult<T>> invokeAsync(K key,
        EntryProcessor<K, V, T> entryProcessor,
        Object... args) {
        A.notNull(key, "key", entryProcessor, "entryProcessor");

        if (keyCheck)
            validateCacheKey(key);

        Map<? extends K, EntryProcessor> invokeMap =
            Collections.singletonMap(key, (EntryProcessor)entryProcessor);

        IgniteInternalFuture<Map<K, EntryProcessorResult<T>>> fut = updateAllAsync0(null,
            invokeMap,
            args,
            null,
            null,
            false,
            false,
            null,
            true);

        return fut.chain(new CX1<IgniteInternalFuture<Map<K, EntryProcessorResult<T>>>, EntryProcessorResult<T>>() {
            @Override public EntryProcessorResult<T> applyx(IgniteInternalFuture<Map<K, EntryProcessorResult<T>>> fut)
                throws IgniteCheckedException {
                Map<K, EntryProcessorResult<T>> resMap = fut.get();

                if (resMap != null) {
                    assert resMap.isEmpty() || resMap.size() == 1 : resMap.size();

                    return resMap.isEmpty() ? null : resMap.values().iterator().next();
                }

                return null;
            }
        });
    }

    /** {@inheritDoc} */
    @SuppressWarnings("unchecked")
    @Override public <T> IgniteInternalFuture<Map<K, EntryProcessorResult<T>>> invokeAllAsync(Set<? extends K> keys,
        final EntryProcessor<K, V, T> entryProcessor,
        Object... args) {
        A.notNull(keys, "keys", entryProcessor, "entryProcessor");

        if (keyCheck)
            validateCacheKeys(keys);

        Map<? extends K, EntryProcessor> invokeMap = F.viewAsMap(keys, new C1<K, EntryProcessor>() {
            @Override public EntryProcessor apply(K k) {
                return entryProcessor;
            }
        });

        return updateAllAsync0(null,
            invokeMap,
            args,
            null,
            null,
            false,
            false,
            null,
            true);
    }

    /** {@inheritDoc} */
    @Override public <T> Map<K, EntryProcessorResult<T>> invokeAll(
        Map<? extends K, ? extends EntryProcessor<K, V, T>> map,
        Object... args) throws IgniteCheckedException {
        return invokeAllAsync(map, args).get();
    }

    /** {@inheritDoc} */
    @SuppressWarnings("unchecked")
    @Override public <T> IgniteInternalFuture<Map<K, EntryProcessorResult<T>>> invokeAllAsync(
        Map<? extends K, ? extends EntryProcessor<K, V, T>> map,
        Object... args) {
        A.notNull(map, "map");

        if (keyCheck)
            validateCacheKeys(map.keySet());

        return updateAllAsync0(null,
            map,
            args,
            null,
            null,
            false,
            false,
            null,
            true);
    }

    /**
     * Entry point for all public API put/transform methods.
     *
     * @param map Put map. Either {@code map}, {@code invokeMap} or {@code conflictPutMap} should be passed.
     * @param invokeMap Invoke map. Either {@code map}, {@code invokeMap} or {@code conflictPutMap} should be passed.
     * @param invokeArgs Optional arguments for EntryProcessor.
     * @param conflictPutMap Conflict put map.
     * @param conflictRmvMap Conflict remove map.
     * @param retval Return value required flag.
     * @param rawRetval Return {@code GridCacheReturn} instance.
     * @param filter Cache entry filter for atomic updates.
     * @param waitTopFut Whether to wait for topology future.
     * @return Completion future.
     */
    @SuppressWarnings("ConstantConditions")
    private IgniteInternalFuture updateAllAsync0(
        @Nullable final Map<? extends K, ? extends V> map,
        @Nullable final Map<? extends K, ? extends EntryProcessor> invokeMap,
        @Nullable Object[] invokeArgs,
        @Nullable final Map<KeyCacheObject, GridCacheDrInfo> conflictPutMap,
        @Nullable final Map<KeyCacheObject, GridCacheVersion> conflictRmvMap,
        final boolean retval,
        final boolean rawRetval,
        @Nullable final CacheEntryPredicate[] filter,
        final boolean waitTopFut
    ) {
        if (map != null && keyCheck)
            validateCacheKeys(map.keySet());

        ctx.checkSecurity(SecurityPermission.CACHE_PUT);

        CacheOperationContext opCtx = ctx.operationContextPerCall();

        UUID subjId = ctx.subjectIdPerCall(null, opCtx);

        int taskNameHash = ctx.kernalContext().job().currentTaskNameHash();

        final GridNearAtomicUpdateFuture updateFut = new GridNearAtomicUpdateFuture(
            ctx,
            this,
            ctx.config().getWriteSynchronizationMode(),
            invokeMap != null ? TRANSFORM : UPDATE,
            map != null ? map.keySet() : invokeMap != null ? invokeMap.keySet() : conflictPutMap != null ?
                conflictPutMap.keySet() : conflictRmvMap.keySet(),
            map != null ? map.values() : invokeMap != null ? invokeMap.values() : null,
            invokeArgs,
            (Collection)(conflictPutMap != null ? conflictPutMap.values() : null),
            conflictRmvMap != null ? conflictRmvMap.values() : null,
            retval,
            rawRetval,
            opCtx != null ? opCtx.expiry() : null,
            filter,
            subjId,
            taskNameHash,
            opCtx != null && opCtx.skipStore());

        return asyncOp(new CO<IgniteInternalFuture<Object>>() {
            @Override public IgniteInternalFuture<Object> apply() {
                updateFut.map(waitTopFut);

                return updateFut;
            }
        });
    }

    /**
     * Entry point for all public API remove methods.
     *
     * @param keys Keys to remove.
     * @param conflictMap Conflict map.
     * @param retval Return value required flag.
     * @param rawRetval Return {@code GridCacheReturn} instance.
     * @param filter Cache entry filter for atomic removes.
     * @return Completion future.
     */
    private IgniteInternalFuture removeAllAsync0(
        @Nullable final Collection<? extends K> keys,
        @Nullable final Map<KeyCacheObject, GridCacheVersion> conflictMap,
        final boolean retval,
        boolean rawRetval,
        @Nullable final CacheEntryPredicate[] filter
    ) {
        final boolean statsEnabled = ctx.config().isStatisticsEnabled();

        final long start = statsEnabled ? System.nanoTime() : 0L;

        assert keys != null || conflictMap != null;

        if (keyCheck)
            validateCacheKeys(keys);

        ctx.checkSecurity(SecurityPermission.CACHE_REMOVE);

        CacheOperationContext opCtx = ctx.operationContextPerCall();

        UUID subjId = ctx.subjectIdPerCall(null, opCtx);

        int taskNameHash = ctx.kernalContext().job().currentTaskNameHash();

        final GridNearAtomicUpdateFuture updateFut = new GridNearAtomicUpdateFuture(
            ctx,
            this,
            ctx.config().getWriteSynchronizationMode(),
            DELETE,
            keys != null ? keys : conflictMap.keySet(),
            null,
            null,
            null,
            keys != null ? null : conflictMap.values(),
            retval,
            rawRetval,
            (filter != null && opCtx != null) ? opCtx.expiry() : null,
            filter,
            subjId,
            taskNameHash,
            opCtx != null && opCtx.skipStore());

        if (statsEnabled)
            updateFut.listen(new UpdateRemoveTimeStatClosure<>(metrics0(), start));

        return asyncOp(new CO<IgniteInternalFuture<Object>>() {
            @Override public IgniteInternalFuture<Object> apply() {
                updateFut.map(true);

                return updateFut;
            }
        });
    }

    /**
     * Entry point to all public API get methods.
     *
     * @param keys Keys to remove.
     * @param reload Reload flag.
     * @param forcePrimary Force primary flag.
     * @param subjId Subject ID.
     * @param taskName Task name.
     * @param deserializePortable Deserialize portable flag.
     * @param expiryPlc Expiry policy.
     * @param skipVals Skip values flag.
     * @param skipStore Skip store flag.
     * @return Get future.
     */
    private IgniteInternalFuture<Map<K, V>> getAllAsync0(@Nullable Collection<KeyCacheObject> keys,
        boolean reload,
        boolean forcePrimary,
        UUID subjId,
        String taskName,
        boolean deserializePortable,
        @Nullable ExpiryPolicy expiryPlc,
        boolean skipVals,
        boolean skipStore) {
        AffinityTopologyVersion topVer = ctx.affinity().affinityTopologyVersion();

        final IgniteCacheExpiryPolicy expiry = skipVals ? null : expiryPolicy(expiryPlc);

        // Optimisation: try to resolve value locally and escape 'get future' creation.
        if (!reload && !forcePrimary) {
            Map<K, V> locVals = U.newHashMap(keys.size());

            boolean success = true;

            // Optimistically expect that all keys are available locally (avoid creation of get future).
            for (KeyCacheObject key : keys) {
                GridCacheEntryEx entry = null;

                while (true) {
                    try {
                        entry = ctx.isSwapOrOffheapEnabled() ? entryEx(key) : peekEx(key);

                        // If our DHT cache do has value, then we peek it.
                        if (entry != null) {
                            boolean isNew = entry.isNewLocked();

                            CacheObject v = entry.innerGet(null,
                                /*swap*/true,
                                /*read-through*/false,
                                /*fail-fast*/true,
                                /*unmarshal*/true,
                                /**update-metrics*/false,
                                /*event*/!skipVals,
                                /*temporary*/false,
                                subjId,
                                null,
                                taskName,
                                expiry);

                            // Entry was not in memory or in swap, so we remove it from cache.
                            if (v == null) {
                                GridCacheVersion obsoleteVer = context().versions().next();

                                if (isNew && entry.markObsoleteIfEmpty(obsoleteVer))
                                    removeIfObsolete(key);

                                success = false;
                            }
                            else
                                ctx.addResult(locVals, key, v, skipVals, false, deserializePortable, true);
                        }
                        else
                            success = false;

                        break; // While.
                    }
                    catch (GridCacheEntryRemovedException ignored) {
                        // No-op, retry.
                    }
                    catch (GridCacheFilterFailedException ignored) {
                        // No-op, skip the key.
                        break;
                    }
                    catch (GridDhtInvalidPartitionException ignored) {
                        success = false;

                        break; // While.
                    }
                    catch (IgniteCheckedException e) {
                        return new GridFinishedFuture<>(e);
                    }
                    finally {
                        if (entry != null)
                            ctx.evicts().touch(entry, topVer);
                    }
                }

                if (!success)
                    break;
                else if (!skipVals && ctx.config().isStatisticsEnabled())
                    metrics0().onRead(true);
            }

            if (success) {
                sendTtlUpdateRequest(expiry);

                return new GridFinishedFuture<>(locVals);
            }
        }

        if (expiry != null)
            expiry.reset();

        // Either reload or not all values are available locally.
        GridPartitionedGetFuture<K, V> fut = new GridPartitionedGetFuture<>(ctx,
            keys,
            topVer,
            !skipStore,
            reload,
            forcePrimary,
            subjId,
            taskName,
            deserializePortable,
            expiry,
            skipVals);

        fut.init();

        return fut;
    }

    /**
     * Executes local update.
     *
     * @param nodeId Node ID.
     * @param req Update request.
     * @param completionCb Completion callback.
     */
    public void updateAllAsyncInternal(
        final UUID nodeId,
        final GridNearAtomicUpdateRequest req,
        final CI2<GridNearAtomicUpdateRequest, GridNearAtomicUpdateResponse> completionCb
    ) {
        IgniteInternalFuture<Object> forceFut = preldr.request(req.keys(), req.topologyVersion());

        if (forceFut.isDone())
            updateAllAsyncInternal0(nodeId, req, completionCb);
        else {
            forceFut.listen(new CI1<IgniteInternalFuture<Object>>() {
                @Override public void apply(IgniteInternalFuture<Object> t) {
                    updateAllAsyncInternal0(nodeId, req, completionCb);
                }
            });
        }
    }

    /**
     * Executes local update after preloader fetched values.
     *
     * @param nodeId Node ID.
     * @param req Update request.
     * @param completionCb Completion callback.
     */
    public void updateAllAsyncInternal0(
        UUID nodeId,
        GridNearAtomicUpdateRequest req,
        CI2<GridNearAtomicUpdateRequest, GridNearAtomicUpdateResponse> completionCb
    ) {
        GridNearAtomicUpdateResponse res = new GridNearAtomicUpdateResponse(ctx.cacheId(),
            nodeId,
            req.futureVersion());

        List<KeyCacheObject> keys = req.keys();

        assert !req.returnValue() || (req.operation() == TRANSFORM || keys.size() == 1);

        GridDhtAtomicUpdateFuture dhtFut = null;

        boolean remap = false;

        String taskName = ctx.kernalContext().task().resolveTaskName(req.taskNameHash());

        IgniteCacheExpiryPolicy expiry = null;

        boolean clientReq = false;

        try {
            // If batch store update is enabled, we need to lock all entries.
            // First, need to acquire locks on cache entries, then check filter.
            List<GridDhtCacheEntry> locked = lockEntries(keys, req.topologyVersion());
            Collection<IgniteBiTuple<GridDhtCacheEntry, GridCacheVersion>> deleted = null;

            try {
                topology().readLock();

                try {
                    if (topology().stopping()) {
                        res.addFailedKeys(keys, new IgniteCheckedException("Failed to perform cache operation " +
                            "(cache is stopped): " + name()));

                        completionCb.apply(req, res);

                        return;
                    }

<<<<<<< HEAD
                    ClusterNode node = ctx.discovery().node(nodeId);
=======
                    // Do not check topology version for CLOCK versioning since
                    // partition exchange will wait for near update future.
                    // Also do not check topology version if topology was locked on near node by
                    // external transaction or explicit lock.
                    if (topology().topologyVersion().equals(req.topologyVersion()) || req.topologyLocked() ||
                        ctx.config().getAtomicWriteOrderMode() == CLOCK) {
                        ClusterNode node = ctx.discovery().node(nodeId);
>>>>>>> 10c73632

                    if (node == null) {
                        U.warn(log, "Node originated update request left grid: " + nodeId);

                        return;
                    }

                    clientReq = CU.clientNode(node);

                    // Do not check topology version for CLOCK versioning since
                    // partition exchange will wait for near update future.
                    if ((req.fastMap() && !clientReq) || topology().topologyVersion().equals(req.topologyVersion())) {

                        boolean hasNear = ctx.discovery().cacheNearNode(node, name());

                        GridCacheVersion ver = req.updateVersion();

                        if (ver == null) {
                            // Assign next version for update inside entries lock.
                            ver = ctx.versions().next(req.topologyVersion());

                            if (hasNear)
                                res.nearVersion(ver);
                        }

                        assert ver != null : "Got null version for update request: " + req;

                        if (log.isDebugEnabled())
                            log.debug("Using cache version for update request on primary node [ver=" + ver +
                                ", req=" + req + ']');

                        dhtFut = createDhtFuture(ver, req, res, completionCb, false);

                        expiry = expiryPolicy(req.expiry());

                        GridCacheReturn retVal = null;

                        if (keys.size() > 1 &&                             // Several keys ...
                            writeThrough() && !req.skipStore() &&          // and store is enabled ...
                            !ctx.store().isLocal() &&                      // and this is not local store ...
                            !ctx.dr().receiveEnabled()                     // and no DR.
                        ) {
                            // This method can only be used when there are no replicated entries in the batch.
                            UpdateBatchResult updRes = updateWithBatch(node,
                                hasNear,
                                req,
                                res,
                                locked,
                                ver,
                                dhtFut,
                                completionCb,
                                ctx.isDrEnabled(),
                                taskName,
                                expiry);

                            deleted = updRes.deleted();
                            dhtFut = updRes.dhtFuture();

                            if (req.operation() == TRANSFORM)
                                retVal = updRes.invokeResults();
                        }
                        else {
                            UpdateSingleResult updRes = updateSingle(node,
                                hasNear,
                                req,
                                res,
                                locked,
                                ver,
                                dhtFut,
                                completionCb,
                                ctx.isDrEnabled(),
                                taskName,
                                expiry);

                            retVal = updRes.returnValue();
                            deleted = updRes.deleted();
                            dhtFut = updRes.dhtFuture();
                        }

                        if (retVal == null)
                            retVal = new GridCacheReturn(ctx, node.isLocal(), null, true);

                        res.returnValue(retVal);

                        if (dhtFut != null)
                            ctx.mvcc().addAtomicFuture(dhtFut.version(), dhtFut);
                    }
                    else
                        // Should remap all keys.
                        remap = true;
                }
                finally {
                    topology().readUnlock();
                }
            }
            catch (GridCacheEntryRemovedException e) {
                assert false : "Entry should not become obsolete while holding lock.";

                e.printStackTrace();
            }
            finally {
                unlockEntries(locked, req.topologyVersion());

                // Enqueue if necessary after locks release.
                if (deleted != null) {
                    assert !deleted.isEmpty();
                    assert ctx.deferredDelete();

                    for (IgniteBiTuple<GridDhtCacheEntry, GridCacheVersion> e : deleted)
                        ctx.onDeferredDelete(e.get1(), e.get2());
                }
            }
        }
        catch (GridDhtInvalidPartitionException ignore) {
            assert !req.fastMap() || clientReq;

            if (log.isDebugEnabled())
                log.debug("Caught invalid partition exception for cache entry (will remap update request): " + req);

            remap = true;
        }

        if (remap) {
            assert dhtFut == null;

            res.remapKeys(req.keys());

            completionCb.apply(req, res);
        }
        else {
            // If there are backups, map backup update future.
            if (dhtFut != null)
                dhtFut.map();
                // Otherwise, complete the call.
            else
                completionCb.apply(req, res);
        }

        sendTtlUpdateRequest(expiry);
    }

    /**
     * Updates locked entries using batched write-through.
     *
     * @param node Sender node.
     * @param hasNear {@code True} if originating node has near cache.
     * @param req Update request.
     * @param res Update response.
     * @param locked Locked entries.
     * @param ver Assigned version.
     * @param dhtFut Optional DHT future.
     * @param completionCb Completion callback to invoke when DHT future is completed.
     * @param replicate Whether replication is enabled.
     * @param taskName Task name.
     * @param expiry Expiry policy.
     * @return Deleted entries.
     * @throws GridCacheEntryRemovedException Should not be thrown.
     */
    @SuppressWarnings("unchecked")
    private UpdateBatchResult updateWithBatch(
        ClusterNode node,
        boolean hasNear,
        GridNearAtomicUpdateRequest req,
        GridNearAtomicUpdateResponse res,
        List<GridDhtCacheEntry> locked,
        GridCacheVersion ver,
        @Nullable GridDhtAtomicUpdateFuture dhtFut,
        CI2<GridNearAtomicUpdateRequest, GridNearAtomicUpdateResponse> completionCb,
        boolean replicate,
        String taskName,
        @Nullable IgniteCacheExpiryPolicy expiry
    ) throws GridCacheEntryRemovedException {
        assert !ctx.dr().receiveEnabled(); // Cannot update in batches during DR due to possible conflicts.
        assert !req.returnValue() || req.operation() == TRANSFORM; // Should not request return values for putAll.

        if (!F.isEmpty(req.filter()) && ctx.loadPreviousValue()) {
            try {
                reloadIfNeeded(locked);
            }
            catch (IgniteCheckedException e) {
                res.addFailedKeys(req.keys(), e);

                return new UpdateBatchResult();
            }
        }

        int size = req.keys().size();

        Map<Object, Object> putMap = null;

        Map<KeyCacheObject, EntryProcessor<Object, Object, Object>> entryProcessorMap = null;

        Collection<Object> rmvKeys = null;

        List<CacheObject> writeVals = null;

        UpdateBatchResult updRes = new UpdateBatchResult();

        List<GridDhtCacheEntry> filtered = new ArrayList<>(size);

        GridCacheOperation op = req.operation();

        GridCacheReturn invokeRes = null;

        int firstEntryIdx = 0;

        boolean intercept = ctx.config().getInterceptor() != null;

        for (int i = 0; i < locked.size(); i++) {
            GridDhtCacheEntry entry = locked.get(i);

            if (entry == null)
                continue;

            try {
                if (!checkFilter(entry, req, res)) {
                    if (expiry != null && entry.hasValue()) {
                        long ttl = expiry.forAccess();

                        if (ttl != CU.TTL_NOT_CHANGED) {
                            entry.updateTtl(null, ttl);

                            expiry.ttlUpdated(entry.key(),
                                entry.version(),
                                entry.readers());
                        }
                    }

                    if (log.isDebugEnabled())
                        log.debug("Entry did not pass the filter (will skip write) [entry=" + entry +
                            ", filter=" + Arrays.toString(req.filter()) + ", res=" + res + ']');

                    if (hasNear)
                        res.addSkippedIndex(i);

                    firstEntryIdx++;

                    continue;
                }

                if (op == TRANSFORM) {
                    EntryProcessor<Object, Object, Object> entryProcessor = req.entryProcessor(i);

                    CacheObject old = entry.innerGet(
                        null,
                        /*read swap*/true,
                        /*read through*/true,
                        /*fail fast*/false,
                        /*unmarshal*/true,
                        /*metrics*/true,
                        /*event*/true,
                        /*temporary*/true,
                        req.subjectId(),
                        entryProcessor,
                        taskName,
                        null);

                    Object oldVal = null;
                    Object updatedVal = null;

                    CacheInvokeEntry<Object, Object> invokeEntry = new CacheInvokeEntry(ctx, entry.key(), old);

                    CacheObject updated;

                    try {
                        Object computed = entryProcessor.process(invokeEntry, req.invokeArguments());

                        updatedVal = ctx.unwrapTemporary(invokeEntry.getValue());

                        updated = ctx.toCacheObject(updatedVal);

                        if (computed != null) {
                            if (invokeRes == null)
                                invokeRes = new GridCacheReturn(node.isLocal());

                            invokeRes.addEntryProcessResult(ctx, entry.key(), invokeEntry.key(), computed, null);
                        }
                    }
                    catch (Exception e) {
                        if (invokeRes == null)
                            invokeRes = new GridCacheReturn(node.isLocal());

                        invokeRes.addEntryProcessResult(ctx, entry.key(), invokeEntry.key(), null, e);

                        updated = old;
                    }

                    if (updated == null) {
                        if (intercept) {
                            CacheLazyEntry e = new CacheLazyEntry(ctx, entry.key(), invokeEntry.key(), old, oldVal);

                            IgniteBiTuple<Boolean, ?> interceptorRes = ctx.config().getInterceptor().onBeforeRemove(e);

                            if (ctx.cancelRemove(interceptorRes))
                                continue;
                        }

                        // Update previous batch.
                        if (putMap != null) {
                            dhtFut = updatePartialBatch(
                                hasNear,
                                firstEntryIdx,
                                filtered,
                                ver,
                                node,
                                writeVals,
                                putMap,
                                null,
                                entryProcessorMap,
                                dhtFut,
                                completionCb,
                                req,
                                res,
                                replicate,
                                updRes,
                                taskName,
                                expiry);

                            firstEntryIdx = i;

                            putMap = null;
                            writeVals = null;
                            entryProcessorMap = null;

                            filtered = new ArrayList<>();
                        }

                        // Start collecting new batch.
                        if (rmvKeys == null)
                            rmvKeys = new ArrayList<>(size);

                        rmvKeys.add(entry.key().value(ctx.cacheObjectContext(), false));
                    }
                    else {
                        if (intercept) {
                            CacheLazyEntry e = new CacheLazyEntry(ctx, entry.key(), invokeEntry.key(), old, oldVal);

                            Object val = ctx.config().getInterceptor().onBeforePut(e, updatedVal);

                            if (val == null)
                                continue;

                            updated = ctx.toCacheObject(ctx.unwrapTemporary(val));
                        }

                        // Update previous batch.
                        if (rmvKeys != null) {
                            dhtFut = updatePartialBatch(
                                hasNear,
                                firstEntryIdx,
                                filtered,
                                ver,
                                node,
                                null,
                                null,
                                rmvKeys,
                                entryProcessorMap,
                                dhtFut,
                                completionCb,
                                req,
                                res,
                                replicate,
                                updRes,
                                taskName,
                                expiry);

                            firstEntryIdx = i;

                            rmvKeys = null;
                            entryProcessorMap = null;

                            filtered = new ArrayList<>();
                        }

                        if (putMap == null) {
                            putMap = new LinkedHashMap<>(size, 1.0f);
                            writeVals = new ArrayList<>(size);
                        }

                        putMap.put(CU.value(entry.key(), ctx, false), CU.value(updated, ctx, false));
                        writeVals.add(updated);
                    }

                    if (entryProcessorMap == null)
                        entryProcessorMap = new HashMap<>();

                    entryProcessorMap.put(entry.key(), entryProcessor);
                }
                else if (op == UPDATE) {
                    CacheObject updated = req.value(i);

                    if (intercept) {
                        CacheObject old = entry.innerGet(
                             null,
                            /*read swap*/true,
                            /*read through*/ctx.loadPreviousValue(),
                            /*fail fast*/false,
                            /*unmarshal*/true,
                            /*metrics*/true,
                            /*event*/true,
                            /*temporary*/true,
                            req.subjectId(),
                            null,
                            taskName,
                            null);

                        Object val = ctx.config().getInterceptor().onBeforePut(new CacheLazyEntry(ctx, entry.key(),
                            old),
                            updated.value(ctx.cacheObjectContext(), false));

                        if (val == null)
                            continue;

                        updated = ctx.toCacheObject(ctx.unwrapTemporary(val));
                    }

                    assert updated != null;

                    if (putMap == null) {
                        putMap = new LinkedHashMap<>(size, 1.0f);
                        writeVals = new ArrayList<>(size);
                    }

                    putMap.put(CU.value(entry.key(), ctx, false), CU.value(updated, ctx, false));
                    writeVals.add(updated);
                }
                else {
                    assert op == DELETE;

                    if (intercept) {
                        CacheObject old = entry.innerGet(
                            null,
                            /*read swap*/true,
                            /*read through*/ctx.loadPreviousValue(),
                            /*fail fast*/false,
                            /*unmarshal*/true,
                            /*metrics*/true,
                            /*event*/true,
                            /*temporary*/true,
                            req.subjectId(),
                            null,
                            taskName,
                            null);

                        IgniteBiTuple<Boolean, ?> interceptorRes = ctx.config().getInterceptor()
                            .onBeforeRemove(new CacheLazyEntry(ctx, entry.key(), old));

                        if (ctx.cancelRemove(interceptorRes))
                            continue;
                    }

                    if (rmvKeys == null)
                        rmvKeys = new ArrayList<>(size);

                    rmvKeys.add(entry.key().value(ctx.cacheObjectContext(), false));
                }

                filtered.add(entry);
            }
            catch (IgniteCheckedException e) {
                res.addFailedKey(entry.key(), e);
            }
        }

        // Store final batch.
        if (putMap != null || rmvKeys != null) {
            dhtFut = updatePartialBatch(
                hasNear,
                firstEntryIdx,
                filtered,
                ver,
                node,
                writeVals,
                putMap,
                rmvKeys,
                entryProcessorMap,
                dhtFut,
                completionCb,
                req,
                res,
                replicate,
                updRes,
                taskName,
                expiry);
        }
        else
            assert filtered.isEmpty();

        updRes.dhtFuture(dhtFut);

        updRes.invokeResult(invokeRes);

        return updRes;
    }

    /**
     * @param entries Entries.
     * @throws IgniteCheckedException If failed.
     */
    private void reloadIfNeeded(final List<GridDhtCacheEntry> entries) throws IgniteCheckedException {
        Map<KeyCacheObject, Integer> needReload = null;

        for (int i = 0; i < entries.size(); i++) {
            GridDhtCacheEntry entry = entries.get(i);

            if (entry == null)
                continue;

            CacheObject val = entry.rawGetOrUnmarshal(false);

            if (val == null) {
                if (needReload == null)
                    needReload = new HashMap<>(entries.size(), 1.0f);

                needReload.put(entry.key(), i);
            }
        }

        if (needReload != null) {
            final Map<KeyCacheObject, Integer> idxMap = needReload;

            ctx.store().loadAll(null, needReload.keySet(), new CI2<KeyCacheObject, Object>() {
                @Override public void apply(KeyCacheObject k, Object v) {
                    Integer idx = idxMap.get(k);

                    if (idx != null) {
                        GridDhtCacheEntry entry = entries.get(idx);
                        try {
                            GridCacheVersion ver = entry.version();

                            entry.versionedValue(ctx.toCacheObject(v), null, ver);
                        }
                        catch (GridCacheEntryRemovedException e) {
                            assert false : "Entry should not get obsolete while holding lock [entry=" + entry +
                                ", e=" + e + ']';
                        }
                        catch (IgniteCheckedException e) {
                            throw new IgniteException(e);
                        }
                    }
                }
            });
        }
    }

    /**
     * Updates locked entries one-by-one.
     *
     * @param node Originating node.
     * @param hasNear {@code True} if originating node has near cache.
     * @param req Update request.
     * @param res Update response.
     * @param locked Locked entries.
     * @param ver Assigned update version.
     * @param dhtFut Optional DHT future.
     * @param completionCb Completion callback to invoke when DHT future is completed.
     * @param replicate Whether DR is enabled for that cache.
     * @param taskName Task name.
     * @param expiry Expiry policy.
     * @return Return value.
     * @throws GridCacheEntryRemovedException Should be never thrown.
     */
    private UpdateSingleResult updateSingle(
        ClusterNode node,
        boolean hasNear,
        GridNearAtomicUpdateRequest req,
        GridNearAtomicUpdateResponse res,
        List<GridDhtCacheEntry> locked,
        GridCacheVersion ver,
        @Nullable GridDhtAtomicUpdateFuture dhtFut,
        CI2<GridNearAtomicUpdateRequest, GridNearAtomicUpdateResponse> completionCb,
        boolean replicate,
        String taskName,
        @Nullable IgniteCacheExpiryPolicy expiry
    ) throws GridCacheEntryRemovedException {
        GridCacheReturn retVal = null;
        Collection<IgniteBiTuple<GridDhtCacheEntry, GridCacheVersion>> deleted = null;

        List<KeyCacheObject> keys = req.keys();

        AffinityTopologyVersion topVer = req.topologyVersion();

        boolean checkReaders = hasNear || ctx.discovery().hasNearCache(name(), topVer);

        boolean readersOnly = false;

        boolean intercept = ctx.config().getInterceptor() != null;

        // Avoid iterator creation.
        for (int i = 0; i < keys.size(); i++) {
            KeyCacheObject k = keys.get(i);

            GridCacheOperation op = req.operation();

            // We are holding java-level locks on entries at this point.
            // No GridCacheEntryRemovedException can be thrown.
            try {
                GridDhtCacheEntry entry = locked.get(i);

                if (entry == null)
                    continue;

                GridCacheVersion newConflictVer = req.conflictVersion(i);
                long newConflictTtl = req.conflictTtl(i);
                long newConflictExpireTime = req.conflictExpireTime(i);

                assert !(newConflictVer instanceof GridCacheVersionEx) : newConflictVer;

                boolean primary = !req.fastMap() || ctx.affinity().primary(ctx.localNode(), entry.key(),
                    req.topologyVersion());

                Object writeVal = op == TRANSFORM ? req.entryProcessor(i) : req.writeValue(i);

                Collection<UUID> readers = null;
                Collection<UUID> filteredReaders = null;

                if (checkReaders) {
                    readers = entry.readers();
                    filteredReaders = F.view(entry.readers(), F.notEqualTo(node.id()));
                }

                GridCacheUpdateAtomicResult updRes = entry.innerUpdate(
                    ver,
                    node.id(),
                    locNodeId,
                    op,
                    writeVal,
                    req.invokeArguments(),
                    primary && writeThrough() && !req.skipStore(),
                    !req.skipStore(),
                    req.returnValue(),
                    expiry,
                    true,
                    true,
                    primary,
                    ctx.config().getAtomicWriteOrderMode() == CLOCK, // Check version in CLOCK mode on primary node.
                    topVer,
                    req.filter(),
                    replicate ? primary ? DR_PRIMARY : DR_BACKUP : DR_NONE,
                    newConflictTtl,
                    newConflictExpireTime,
                    newConflictVer,
                    true,
                    intercept,
                    req.subjectId(),
                    taskName);

                if (dhtFut == null && !F.isEmpty(filteredReaders)) {
                    dhtFut = createDhtFuture(ver, req, res, completionCb, true);

                    readersOnly = true;
                }

                if (dhtFut != null) {
                    if (updRes.sendToDht()) { // Send to backups even in case of remove-remove scenarios.
                        GridCacheVersionConflictContext<?, ?> conflictCtx = updRes.conflictResolveResult();

                        if (conflictCtx == null)
                            newConflictVer = null;
                        else if (conflictCtx.isMerge())
                            newConflictVer = null; // Conflict version is discarded in case of merge.

                        EntryProcessor<Object, Object, Object> entryProcessor = null;

                        if (!readersOnly) {
                            dhtFut.addWriteEntry(entry,
                                updRes.newValue(),
                                entryProcessor,
                                updRes.newTtl(),
                                updRes.conflictExpireTime(),
                                newConflictVer);
                        }

                        if (!F.isEmpty(filteredReaders))
                            dhtFut.addNearWriteEntries(filteredReaders,
                                entry,
                                updRes.newValue(),
                                entryProcessor,
                                updRes.newTtl(),
                                updRes.conflictExpireTime());
                    }
                    else {
                        if (log.isDebugEnabled())
                            log.debug("Entry did not pass the filter or conflict resolution (will skip write) " +
                                "[entry=" + entry + ", filter=" + Arrays.toString(req.filter()) + ']');
                    }
                }

                if (hasNear) {
                    if (primary && updRes.sendToDht()) {
                        if (!ctx.affinity().belongs(node, entry.partition(), topVer)) {
                            // If put the same value as in request then do not need to send it back.
                            if (op == TRANSFORM || writeVal != updRes.newValue()) {
                                res.addNearValue(i,
                                    updRes.newValue(),
                                    updRes.newTtl(),
                                    updRes.conflictExpireTime());
                            }
                            else
                                res.addNearTtl(i, updRes.newTtl(), updRes.conflictExpireTime());

                            if (updRes.newValue() != null) {
                                IgniteInternalFuture<Boolean> f = entry.addReader(node.id(), req.messageId(), topVer);

                                assert f == null : f;
                            }
                        }
                        else if (F.contains(readers, node.id())) // Reader became primary or backup.
                            entry.removeReader(node.id(), req.messageId());
                        else
                            res.addSkippedIndex(i);
                    }
                    else
                        res.addSkippedIndex(i);
                }

                if (updRes.removeVersion() != null) {
                    if (deleted == null)
                        deleted = new ArrayList<>(keys.size());

                    deleted.add(F.t(entry, updRes.removeVersion()));
                }

                if (op == TRANSFORM) {
                    assert !req.returnValue();

                    IgniteBiTuple<Object, Exception> compRes = updRes.computedResult();

                    if (compRes != null && (compRes.get1() != null || compRes.get2() != null)) {
                        if (retVal == null)
                            retVal = new GridCacheReturn(node.isLocal());

                        retVal.addEntryProcessResult(ctx,
                            k,
                            null,
                            compRes.get1(),
                            compRes.get2());
                    }
                }
                else {
                    // Create only once.
                    if (retVal == null) {
                        CacheObject ret = updRes.oldValue();

                        retVal = new GridCacheReturn(ctx,
                            node.isLocal(),
                            req.returnValue() ? ret : null,
                            updRes.success());
                    }
                }
            }
            catch (IgniteCheckedException e) {
                res.addFailedKey(k, e);
            }
        }

        return new UpdateSingleResult(retVal, deleted, dhtFut);
    }

    /**
     * @param hasNear {@code True} if originating node has near cache.
     * @param firstEntryIdx Index of the first entry in the request keys collection.
     * @param entries Entries to update.
     * @param ver Version to set.
     * @param node Originating node.
     * @param writeVals Write values.
     * @param putMap Values to put.
     * @param rmvKeys Keys to remove.
     * @param entryProcessorMap Entry processors.
     * @param dhtFut DHT update future if has backups.
     * @param completionCb Completion callback to invoke when DHT future is completed.
     * @param req Request.
     * @param res Response.
     * @param replicate Whether replication is enabled.
     * @param batchRes Batch update result.
     * @param taskName Task name.
     * @param expiry Expiry policy.
     * @return Deleted entries.
     */
    @SuppressWarnings("ForLoopReplaceableByForEach")
    @Nullable private GridDhtAtomicUpdateFuture updatePartialBatch(
        boolean hasNear,
        int firstEntryIdx,
        List<GridDhtCacheEntry> entries,
        final GridCacheVersion ver,
        ClusterNode node,
        @Nullable List<CacheObject> writeVals,
        @Nullable Map<Object, Object> putMap,
        @Nullable Collection<Object> rmvKeys,
        @Nullable Map<KeyCacheObject, EntryProcessor<Object, Object, Object>> entryProcessorMap,
        @Nullable GridDhtAtomicUpdateFuture dhtFut,
        CI2<GridNearAtomicUpdateRequest, GridNearAtomicUpdateResponse> completionCb,
        final GridNearAtomicUpdateRequest req,
        final GridNearAtomicUpdateResponse res,
        boolean replicate,
        UpdateBatchResult batchRes,
        String taskName,
        @Nullable IgniteCacheExpiryPolicy expiry
    ) {
        assert putMap == null ^ rmvKeys == null;

        assert req.conflictVersions() == null : "Cannot be called when there are conflict entries in the batch.";

        AffinityTopologyVersion topVer = req.topologyVersion();

        boolean checkReaders = hasNear || ctx.discovery().hasNearCache(name(), topVer);

        CacheStorePartialUpdateException storeErr = null;

        try {
            GridCacheOperation op;

            if (putMap != null) {
                // If fast mapping, filter primary keys for write to store.
                Map<Object, Object> storeMap = req.fastMap() ?
                    F.view(putMap, new P1<Object>() {
                        @Override public boolean apply(Object key) {
                            return ctx.affinity().primary(ctx.localNode(), key, req.topologyVersion());
                        }
                    }) :
                    putMap;

                try {
                    ctx.store().putAll(null, F.viewReadOnly(storeMap, new C1<Object, IgniteBiTuple<Object, GridCacheVersion>>() {
                        @Override public IgniteBiTuple<Object, GridCacheVersion> apply(Object v) {
                            return F.t(v, ver);
                        }
                    }));
                }
                catch (CacheStorePartialUpdateException e) {
                    storeErr = e;
                }

                op = UPDATE;
            }
            else {
                // If fast mapping, filter primary keys for write to store.
                Collection<Object> storeKeys = req.fastMap() ?
                    F.view(rmvKeys, new P1<Object>() {
                        @Override public boolean apply(Object key) {
                            return ctx.affinity().primary(ctx.localNode(), key, req.topologyVersion());
                        }
                    }) :
                    rmvKeys;

                try {
                    ctx.store().removeAll(null, storeKeys);
                }
                catch (CacheStorePartialUpdateException e) {
                    storeErr = e;
                }

                op = DELETE;
            }

            boolean intercept = ctx.config().getInterceptor() != null;

            // Avoid iterator creation.
            for (int i = 0; i < entries.size(); i++) {
                GridDhtCacheEntry entry = entries.get(i);

                assert Thread.holdsLock(entry);

                if (entry.obsolete()) {
                    assert req.operation() == DELETE : "Entry can become obsolete only after remove: " + entry;

                    continue;
                }

                if (storeErr != null &&
                    storeErr.failedKeys().contains(entry.key().value(ctx.cacheObjectContext(), false)))
                    continue;

                try {
                    // We are holding java-level locks on entries at this point.
                    CacheObject writeVal = op == UPDATE ? writeVals.get(i) : null;

                    assert writeVal != null || op == DELETE : "null write value found.";

                    boolean primary = !req.fastMap() || ctx.affinity().primary(ctx.localNode(), entry.key(),
                        req.topologyVersion());

                    Collection<UUID> readers = null;
                    Collection<UUID> filteredReaders = null;

                    if (checkReaders) {
                        readers = entry.readers();
                        filteredReaders = F.view(entry.readers(), F.notEqualTo(node.id()));
                    }

                    GridCacheUpdateAtomicResult updRes = entry.innerUpdate(
                        ver,
                        node.id(),
                        locNodeId,
                        op,
                        writeVal,
                        null,
                        /*write-through*/false,
                        /*read-through*/false,
                        /*retval*/false,
                        expiry,
                        /*event*/true,
                        /*metrics*/true,
                        primary,
                        ctx.config().getAtomicWriteOrderMode() == CLOCK, // Check version in CLOCK mode on primary node.
                        topVer,
                        null,
                        replicate ? primary ? DR_PRIMARY : DR_BACKUP : DR_NONE,
                        CU.TTL_NOT_CHANGED,
                        CU.EXPIRE_TIME_CALCULATE,
                        null,
                        /*conflict resolve*/false,
                        /*intercept*/false,
                        req.subjectId(),
                        taskName);

                    assert !updRes.success() || updRes.newTtl() == CU.TTL_NOT_CHANGED || expiry != null :
                        "success=" + updRes.success() + ", newTtl=" + updRes.newTtl() + ", expiry=" + expiry;

                    if (intercept) {
                        if (op == UPDATE) {
                            ctx.config().getInterceptor().onAfterPut(new CacheLazyEntry(
                                ctx,
                                entry.key(),
                                updRes.newValue()));
                        }
                        else {
                            assert op == DELETE : op;

                            // Old value should be already loaded for 'CacheInterceptor.onBeforeRemove'.
                            ctx.config().getInterceptor().onAfterRemove(new CacheLazyEntry(ctx, entry.key(),
                                updRes.oldValue()));
                        }
                    }

                    batchRes.addDeleted(entry, updRes, entries);

                    if (dhtFut == null && !F.isEmpty(filteredReaders)) {
                        dhtFut = createDhtFuture(ver, req, res, completionCb, true);

                        batchRes.readersOnly(true);
                    }

                    if (dhtFut != null) {
                        EntryProcessor<Object, Object, Object> entryProcessor =
                            entryProcessorMap == null ? null : entryProcessorMap.get(entry.key());

                        if (!batchRes.readersOnly())
                            dhtFut.addWriteEntry(entry,
                                writeVal,
                                entryProcessor,
                                updRes.newTtl(),
                                CU.EXPIRE_TIME_CALCULATE,
                                null);

                        if (!F.isEmpty(filteredReaders))
                            dhtFut.addNearWriteEntries(filteredReaders,
                                entry,
                                writeVal,
                                entryProcessor,
                                updRes.newTtl(),
                                CU.EXPIRE_TIME_CALCULATE);
                    }

                    if (hasNear) {
                        if (primary) {
                            if (!ctx.affinity().belongs(node, entry.partition(), topVer)) {
                                int idx = firstEntryIdx + i;

                                if (req.operation() == TRANSFORM) {
                                    res.addNearValue(idx,
                                        writeVal,
                                        updRes.newTtl(),
                                        CU.EXPIRE_TIME_CALCULATE);
                                }
                                else
                                    res.addNearTtl(idx, updRes.newTtl(), CU.EXPIRE_TIME_CALCULATE);

                                if (writeVal != null || entry.hasValue()) {
                                    IgniteInternalFuture<Boolean> f = entry.addReader(node.id(), req.messageId(), topVer);

                                    assert f == null : f;
                                }
                            }
                            else if (readers.contains(node.id())) // Reader became primary or backup.
                                entry.removeReader(node.id(), req.messageId());
                            else
                                res.addSkippedIndex(firstEntryIdx + i);
                        }
                        else
                            res.addSkippedIndex(firstEntryIdx + i);
                    }
                }
                catch (GridCacheEntryRemovedException e) {
                    assert false : "Entry cannot become obsolete while holding lock.";

                    e.printStackTrace();
                }
            }
        }
        catch (IgniteCheckedException e) {
            res.addFailedKeys(putMap != null ? putMap.keySet() : rmvKeys, e, ctx);
        }

        if (storeErr != null)
            res.addFailedKeys(storeErr.failedKeys(), storeErr.getCause(), ctx);

        return dhtFut;
    }

    /**
     * Acquires java-level locks on cache entries. Returns collection of locked entries.
     *
     * @param keys Keys to lock.
     * @param topVer Topology version to lock on.
     * @return Collection of locked entries.
     * @throws GridDhtInvalidPartitionException If entry does not belong to local node. If exception is thrown,
     *      locks are released.
     */
    @SuppressWarnings("ForLoopReplaceableByForEach")
    private List<GridDhtCacheEntry> lockEntries(List<KeyCacheObject> keys, AffinityTopologyVersion topVer)
        throws GridDhtInvalidPartitionException {
        if (keys.size() == 1) {
            KeyCacheObject key = keys.get(0);

            while (true) {
                try {
                    GridDhtCacheEntry entry = entryExx(key, topVer);

                    UNSAFE.monitorEnter(entry);

                    if (entry.obsolete())
                        UNSAFE.monitorExit(entry);
                    else
                        return Collections.singletonList(entry);
                }
                catch (GridDhtInvalidPartitionException e) {
                    // Ignore invalid partition exception in CLOCK ordering mode.
                    if (ctx.config().getAtomicWriteOrderMode() == CLOCK)
                        return Collections.singletonList(null);
                    else
                        throw e;
                }
            }
        }
        else {
            List<GridDhtCacheEntry> locked = new ArrayList<>(keys.size());

            while (true) {
                for (KeyCacheObject key : keys) {
                    try {
                        GridDhtCacheEntry entry = entryExx(key, topVer);

                        locked.add(entry);
                    }
                    catch (GridDhtInvalidPartitionException e) {
                        // Ignore invalid partition exception in CLOCK ordering mode.
                        if (ctx.config().getAtomicWriteOrderMode() == CLOCK)
                            locked.add(null);
                        else
                            throw e;
                    }
                }

                boolean retry = false;

                for (int i = 0; i < locked.size(); i++) {
                    GridCacheMapEntry entry = locked.get(i);

                    if (entry == null)
                        continue;

                    UNSAFE.monitorEnter(entry);

                    if (entry.obsolete()) {
                        // Unlock all locked.
                        for (int j = 0; j <= i; j++) {
                            if (locked.get(j) != null)
                                UNSAFE.monitorExit(locked.get(j));
                        }

                        // Clear entries.
                        locked.clear();

                        // Retry.
                        retry = true;

                        break;
                    }
                }

                if (!retry)
                    return locked;
            }
        }
    }

    /**
     * Releases java-level locks on cache entries.
     *
     * @param locked Locked entries.
     * @param topVer Topology version.
     */
    private void unlockEntries(Collection<GridDhtCacheEntry> locked, AffinityTopologyVersion topVer) {
        // Process deleted entries before locks release.
        assert ctx.deferredDelete();

        // Entries to skip eviction manager notification for.
        // Enqueue entries while holding locks.
        Collection<KeyCacheObject> skip = null;

        for (GridCacheMapEntry entry : locked) {
            if (entry != null && entry.deleted()) {
                if (skip == null)
                    skip = new HashSet<>(locked.size(), 1.0f);

                skip.add(entry.key());
            }
        }

        // Release locks.
        for (GridCacheMapEntry entry : locked) {
            if (entry != null)
                UNSAFE.monitorExit(entry);
        }

        // Try evict partitions.
        for (GridDhtCacheEntry entry : locked) {
            if (entry != null)
                entry.onUnlock();
        }

        if (skip != null && skip.size() == locked.size())
            // Optimization.
            return;

        // Must touch all entries since update may have deleted entries.
        // Eviction manager will remove empty entries.
        for (GridCacheMapEntry entry : locked) {
            if (entry != null && (skip == null || !skip.contains(entry.key())))
                ctx.evicts().touch(entry, topVer);
        }
    }

    /**
     * @param entry Entry to check.
     * @param req Update request.
     * @param res Update response. If filter evaluation failed, key will be added to failed keys and method
     *      will return false.
     * @return {@code True} if filter evaluation succeeded.
     */
    private boolean checkFilter(GridCacheEntryEx entry, GridNearAtomicUpdateRequest req,
        GridNearAtomicUpdateResponse res) {
        try {
            return ctx.isAllLocked(entry, req.filter());
        }
        catch (IgniteCheckedException e) {
            res.addFailedKey(entry.key(), e);

            return false;
        }
    }

    /**
     * @param req Request to remap.
     */
    private void remapToNewPrimary(GridNearAtomicUpdateRequest req) {
        if (log.isDebugEnabled())
            log.debug("Remapping near update request locally: " + req);

        Collection<?> vals;
        Collection<GridCacheDrInfo> drPutVals;
        Collection<GridCacheVersion> drRmvVals;

        if (req.conflictVersions() == null) {
            vals = req.values();

            drPutVals = null;
            drRmvVals = null;
        }
        else if (req.operation() == UPDATE) {
            int size = req.keys().size();

            drPutVals = new ArrayList<>(size);

            for (int i = 0; i < size; i++) {
                long ttl = req.conflictTtl(i);

                if (ttl == CU.TTL_NOT_CHANGED)
                    drPutVals.add(new GridCacheDrInfo(req.value(i), req.conflictVersion(i)));
                else
                    drPutVals.add(new GridCacheDrExpirationInfo(req.value(i), req.conflictVersion(i), ttl,
                        req.conflictExpireTime(i)));
            }

            vals = null;
            drRmvVals = null;
        }
        else {
            assert req.operation() == DELETE;

            drRmvVals = req.conflictVersions();

            vals = null;
            drPutVals = null;
        }

        final GridNearAtomicUpdateFuture updateFut = new GridNearAtomicUpdateFuture(
            ctx,
            this,
            ctx.config().getWriteSynchronizationMode(),
            req.operation(),
            req.keys(),
            vals,
            req.invokeArguments(),
            drPutVals,
            drRmvVals,
            req.returnValue(),
            false,
            req.expiry(),
            req.filter(),
            req.subjectId(),
            req.taskNameHash(),
            req.skipStore());

        updateFut.map(true);
    }

    /**
     * Creates backup update future if necessary.
     *
     * @param writeVer Write version.
     * @param updateReq Update request.
     * @param updateRes Update response.
     * @param completionCb Completion callback to invoke when future is completed.
     * @param force If {@code true} then creates future without optimizations checks.
     * @return Backup update future or {@code null} if there are no backups.
     */
    @Nullable private GridDhtAtomicUpdateFuture createDhtFuture(
        GridCacheVersion writeVer,
        GridNearAtomicUpdateRequest updateReq,
        GridNearAtomicUpdateResponse updateRes,
        CI2<GridNearAtomicUpdateRequest, GridNearAtomicUpdateResponse> completionCb,
        boolean force
    ) {
        if (!force) {
            if (updateReq.fastMap())
                return null;

            AffinityTopologyVersion topVer = updateReq.topologyVersion();

            Collection<ClusterNode> nodes = ctx.kernalContext().discovery().cacheAffinityNodes(name(), topVer);

            // We are on primary node for some key.
            assert !nodes.isEmpty() : "Failed to find affinity nodes [name=" + name() + ", topVer=" + topVer +
                ctx.kernalContext().discovery().discoCache(topVer) + ']';

            if (nodes.size() == 1) {
                if (log.isDebugEnabled())
                    log.debug("Partitioned cache topology has only one node, will not create DHT atomic update future " +
                        "[topVer=" + topVer + ", updateReq=" + updateReq + ']');

                return null;
            }
        }

        return new GridDhtAtomicUpdateFuture(ctx, completionCb, writeVer, updateReq, updateRes);
    }

    /**
     * @param nodeId Sender node ID.
     * @param res Near get response.
     */
    private void processNearGetResponse(UUID nodeId, GridNearGetResponse res) {
        if (log.isDebugEnabled())
            log.debug("Processing near get response [nodeId=" + nodeId + ", res=" + res + ']');

        GridPartitionedGetFuture<K, V> fut = (GridPartitionedGetFuture<K, V>)ctx.mvcc().<Map<K, V>>future(
            res.version(), res.futureId());

        if (fut == null) {
            if (log.isDebugEnabled())
                log.debug("Failed to find future for get response [sender=" + nodeId + ", res=" + res + ']');

            return;
        }

        fut.onResult(nodeId, res);
    }

    /**
     * @param nodeId Sender node ID.
     * @param req Near atomic update request.
     */
    private void processNearAtomicUpdateRequest(UUID nodeId, GridNearAtomicUpdateRequest req) {
        if (log.isDebugEnabled())
            log.debug("Processing near atomic update request [nodeId=" + nodeId + ", req=" + req + ']');

        req.nodeId(ctx.localNodeId());

        updateAllAsyncInternal(nodeId, req, updateReplyClos);
    }

    /**
     * @param nodeId Sender node ID.
     * @param res Near atomic update response.
     */
    @SuppressWarnings("unchecked")
    private void processNearAtomicUpdateResponse(UUID nodeId, GridNearAtomicUpdateResponse res) {
        if (log.isDebugEnabled())
            log.debug("Processing near atomic update response [nodeId=" + nodeId + ", res=" + res + ']');

        res.nodeId(ctx.localNodeId());

        GridNearAtomicUpdateFuture fut = (GridNearAtomicUpdateFuture)ctx.mvcc().atomicFuture(res.futureVersion());

        if (fut != null)
            fut.onResult(nodeId, res);
        else
            U.warn(log, "Failed to find near update future for update response (will ignore) " +
                "[nodeId=" + nodeId + ", res=" + res + ']');
    }

    /**
     * @param nodeId Sender node ID.
     * @param req Dht atomic update request.
     */
    private void processDhtAtomicUpdateRequest(UUID nodeId, GridDhtAtomicUpdateRequest req) {
        if (log.isDebugEnabled())
            log.debug("Processing dht atomic update request [nodeId=" + nodeId + ", req=" + req + ']');

        GridCacheVersion ver = req.writeVersion();

        // Always send update reply.
        GridDhtAtomicUpdateResponse res = new GridDhtAtomicUpdateResponse(ctx.cacheId(), req.futureVersion());

        Boolean replicate = ctx.isDrEnabled();

        boolean intercept = req.forceTransformBackups() && ctx.config().getInterceptor() != null;

        String taskName = ctx.kernalContext().task().resolveTaskName(req.taskNameHash());

        for (int i = 0; i < req.size(); i++) {
            KeyCacheObject key = req.key(i);

            try {
                while (true) {
                    GridDhtCacheEntry entry = null;

                    try {
                        entry = entryExx(key);

                        CacheObject val = req.value(i);
                        EntryProcessor<Object, Object, Object> entryProcessor = req.entryProcessor(i);

                        GridCacheOperation op = entryProcessor != null ? TRANSFORM :
                            (val != null) ? UPDATE : DELETE;

                        long ttl = req.ttl(i);
                        long expireTime = req.conflictExpireTime(i);

                        GridCacheUpdateAtomicResult updRes = entry.innerUpdate(
                            ver,
                            nodeId,
                            nodeId,
                            op,
                            op == TRANSFORM ? entryProcessor : val,
                            op == TRANSFORM ? req.invokeArguments() : null,
                            /*write-through*/false,
                            /*read-through*/false,
                            /*retval*/false,
                            /*expiry policy*/null,
                            /*event*/true,
                            /*metrics*/true,
                            /*primary*/false,
                            /*check version*/!req.forceTransformBackups(),
                            req.topologyVersion(),
                            CU.empty0(),
                            replicate ? DR_BACKUP : DR_NONE,
                            ttl,
                            expireTime,
                            req.conflictVersion(i),
                            false,
                            intercept,
                            req.subjectId(),
                            taskName);

                        if (updRes.removeVersion() != null)
                            ctx.onDeferredDelete(entry, updRes.removeVersion());

                        entry.onUnlock();

                        break; // While.
                    }
                    catch (GridCacheEntryRemovedException ignored) {
                        if (log.isDebugEnabled())
                            log.debug("Got removed entry while updating backup value (will retry): " + key);

                        entry = null;
                    }
                    finally {
                        if (entry != null)
                            ctx.evicts().touch(entry, req.topologyVersion());
                    }
                }
            }
            catch (GridDhtInvalidPartitionException ignored) {
                // Ignore.
            }
            catch (IgniteCheckedException e) {
                res.addFailedKey(key, new IgniteCheckedException("Failed to update key on backup node: " + key, e));
            }
        }

        if (isNearEnabled(cacheCfg))
            ((GridNearAtomicCache<K, V>)near()).processDhtAtomicUpdateRequest(nodeId, req, res);

        try {
            if (res.failedKeys() != null || res.nearEvicted() != null || req.writeSynchronizationMode() == FULL_SYNC)
                ctx.io().send(nodeId, res, ctx.ioPolicy());
            else {
                // No failed keys and sync mode is not FULL_SYNC, thus sending deferred response.
                sendDeferredUpdateResponse(nodeId, req.futureVersion());
            }
        }
        catch (ClusterTopologyCheckedException ignored) {
            U.warn(log, "Failed to send DHT atomic update response to node because it left grid: " +
                req.nodeId());
        }
        catch (IgniteCheckedException e) {
            U.error(log, "Failed to send DHT atomic update response (did node leave grid?) [nodeId=" + nodeId +
                ", req=" + req + ']', e);
        }
    }

    /**
     * @param nodeId Node ID to send message to.
     * @param ver Version to ack.
     */
    private void sendDeferredUpdateResponse(UUID nodeId, GridCacheVersion ver) {
        while (true) {
            DeferredResponseBuffer buf = pendingResponses.get(nodeId);

            if (buf == null) {
                buf = new DeferredResponseBuffer(nodeId);

                DeferredResponseBuffer old = pendingResponses.putIfAbsent(nodeId, buf);

                if (old == null) {
                    // We have successfully added buffer to map.
                    ctx.time().addTimeoutObject(buf);
                }
                else
                    buf = old;
            }

            if (!buf.addResponse(ver))
                // Some thread is sending filled up buffer, we can remove it.
                pendingResponses.remove(nodeId, buf);
            else
                break;
        }
    }

    /**
     * @param nodeId Sender node ID.
     * @param res Dht atomic update response.
     */
    @SuppressWarnings("unchecked")
    private void processDhtAtomicUpdateResponse(UUID nodeId, GridDhtAtomicUpdateResponse res) {
        if (log.isDebugEnabled())
            log.debug("Processing dht atomic update response [nodeId=" + nodeId + ", res=" + res + ']');

        GridDhtAtomicUpdateFuture updateFut = (GridDhtAtomicUpdateFuture)ctx.mvcc().
            atomicFuture(res.futureVersion());

        if (updateFut != null)
            updateFut.onResult(nodeId, res);
        else
            U.warn(log, "Failed to find DHT update future for update response [nodeId=" + nodeId +
                ", res=" + res + ']');
    }

    /**
     * @param nodeId Sender node ID.
     * @param res Deferred atomic update response.
     */
    @SuppressWarnings("unchecked")
    private void processDhtAtomicDeferredUpdateResponse(UUID nodeId, GridDhtAtomicDeferredUpdateResponse res) {
        if (log.isDebugEnabled())
            log.debug("Processing deferred dht atomic update response [nodeId=" + nodeId + ", res=" + res + ']');

        for (GridCacheVersion ver : res.futureVersions()) {
            GridDhtAtomicUpdateFuture updateFut = (GridDhtAtomicUpdateFuture)ctx.mvcc().atomicFuture(ver);

            if (updateFut != null)
                updateFut.onResult(nodeId);
            else
                U.warn(log, "Failed to find DHT update future for deferred update response [nodeId=" +
                    nodeId + ", ver=" + ver + ", res=" + res + ']');
        }
    }

    /**
     * @param nodeId Originating node ID.
     * @param res Near update response.
     */
    private void sendNearUpdateReply(UUID nodeId, GridNearAtomicUpdateResponse res) {
        try {
            ctx.io().send(nodeId, res, ctx.ioPolicy());
        }
        catch (ClusterTopologyCheckedException ignored) {
            U.warn(log, "Failed to send near update reply to node because it left grid: " +
                nodeId);
        }
        catch (IgniteCheckedException e) {
            U.error(log, "Failed to send near update reply (did node leave grid?) [nodeId=" + nodeId +
                ", res=" + res + ']', e);
        }
    }

    /** {@inheritDoc} */
    @Override public String toString() {
        return S.toString(GridDhtAtomicCache.class, this, super.toString());
    }

    /**
     * Result of {@link GridDhtAtomicCache#updateSingle} execution.
     */
    private static class UpdateSingleResult {
        /** */
        private final GridCacheReturn retVal;

        /** */
        private final Collection<IgniteBiTuple<GridDhtCacheEntry, GridCacheVersion>> deleted;

        /** */
        private final GridDhtAtomicUpdateFuture dhtFut;

        /**
         * @param retVal Return value.
         * @param deleted Deleted entries.
         * @param dhtFut DHT future.
         */
        private UpdateSingleResult(GridCacheReturn retVal,
            Collection<IgniteBiTuple<GridDhtCacheEntry, GridCacheVersion>> deleted,
            GridDhtAtomicUpdateFuture dhtFut) {
            this.retVal = retVal;
            this.deleted = deleted;
            this.dhtFut = dhtFut;
        }

        /**
         * @return Return value.
         */
        private GridCacheReturn returnValue() {
            return retVal;
        }

        /**
         * @return Deleted entries.
         */
        private Collection<IgniteBiTuple<GridDhtCacheEntry, GridCacheVersion>> deleted() {
            return deleted;
        }

        /**
         * @return DHT future.
         */
        public GridDhtAtomicUpdateFuture dhtFuture() {
            return dhtFut;
        }
    }

    /**
     * Result of {@link GridDhtAtomicCache#updateWithBatch} execution.
     */
    private static class UpdateBatchResult {
        /** */
        private Collection<IgniteBiTuple<GridDhtCacheEntry, GridCacheVersion>> deleted;

        /** */
        private GridDhtAtomicUpdateFuture dhtFut;

        /** */
        private boolean readersOnly;

        /** */
        private GridCacheReturn invokeRes;

        /**
         * @param entry Entry.
         * @param updRes Entry update result.
         * @param entries All entries.
         */
        private void addDeleted(GridDhtCacheEntry entry,
            GridCacheUpdateAtomicResult updRes,
            Collection<GridDhtCacheEntry> entries) {
            if (updRes.removeVersion() != null) {
                if (deleted == null)
                    deleted = new ArrayList<>(entries.size());

                deleted.add(F.t(entry, updRes.removeVersion()));
            }
        }

        /**
         * @return Deleted entries.
         */
        private Collection<IgniteBiTuple<GridDhtCacheEntry, GridCacheVersion>> deleted() {
            return deleted;
        }

        /**
         * @return DHT future.
         */
        public GridDhtAtomicUpdateFuture dhtFuture() {
            return dhtFut;
        }

        /**
         * @param invokeRes Result for invoke operation.
         */
        private void invokeResult(GridCacheReturn invokeRes) {
            this.invokeRes = invokeRes;
        }

        /**
         * @return Result for invoke operation.
         */
        GridCacheReturn invokeResults() {
            return invokeRes;
        }

        /**
         * @param dhtFut DHT future.
         */
        private void dhtFuture(@Nullable GridDhtAtomicUpdateFuture dhtFut) {
            this.dhtFut = dhtFut;
        }

        /**
         * @return {@code True} if only readers (not backups) should be updated.
         */
        private boolean readersOnly() {
            return readersOnly;
        }

        /**
         * @param readersOnly {@code True} if only readers (not backups) should be updated.
         */
        private void readersOnly(boolean readersOnly) {
            this.readersOnly = readersOnly;
        }
    }

    /**
     *
     */
    private static class FinishedLockFuture extends GridFinishedFuture<Boolean> implements GridDhtFuture<Boolean> {
        /** */
        private static final long serialVersionUID = 0L;

        /**
         * Empty constructor required by {@link Externalizable}.
         */
        public FinishedLockFuture() {
            // No-op.
        }

        /**
         * @param err Error.
         */
        private FinishedLockFuture(Throwable err) {
            super(err);
        }

        /** {@inheritDoc} */
        @Override public Collection<Integer> invalidPartitions() {
            return Collections.emptyList();
        }
    }

    /**
     * Deferred response buffer.
     */
    private class DeferredResponseBuffer extends ReentrantReadWriteLock implements GridTimeoutObject {
        /** */
        private static final long serialVersionUID = 0L;

        /** Filled atomic flag. */
        private AtomicBoolean guard = new AtomicBoolean(false);

        /** Response versions. */
        private Collection<GridCacheVersion> respVers = new ConcurrentLinkedDeque8<>();

        /** Node ID. */
        private final UUID nodeId;

        /** Timeout ID. */
        private final IgniteUuid timeoutId;

        /** End time. */
        private final long endTime;

        /**
         * @param nodeId Node ID to send message to.
         */
        private DeferredResponseBuffer(UUID nodeId) {
            this.nodeId = nodeId;

            timeoutId = IgniteUuid.fromUuid(nodeId);

            endTime = U.currentTimeMillis() + DEFERRED_UPDATE_RESPONSE_TIMEOUT;
        }

        /** {@inheritDoc} */
        @Override public IgniteUuid timeoutId() {
            return timeoutId;
        }

        /** {@inheritDoc} */
        @Override public long endTime() {
            return endTime;
        }

        /** {@inheritDoc} */
        @Override public void onTimeout() {
            if (guard.compareAndSet(false, true)) {
                writeLock().lock();

                try {
                    finish();
                }
                finally {
                    writeLock().unlock();
                }
            }
        }

        /**
         * Adds deferred response to buffer.
         *
         * @param ver Version to send.
         * @return {@code True} if response was handled, {@code false} if this buffer is filled and cannot be used.
         */
        public boolean addResponse(GridCacheVersion ver) {
            readLock().lock();

            boolean snd = false;

            try {
                if (guard.get())
                    return false;

                respVers.add(ver);

                if  (respVers.size() > DEFERRED_UPDATE_RESPONSE_BUFFER_SIZE && guard.compareAndSet(false, true))
                    snd = true;
            }
            finally {
                readLock().unlock();
            }

            if (snd) {
                // Wait all threads in read lock to finish.
                writeLock().lock();

                try {
                    finish();

                    ctx.time().removeTimeoutObject(this);
                }
                finally {
                    writeLock().unlock();
                }
            }

            return true;
        }

        /**
         * Sends deferred notification message and removes this buffer from pending responses map.
         */
        private void finish() {
            GridDhtAtomicDeferredUpdateResponse msg = new GridDhtAtomicDeferredUpdateResponse(ctx.cacheId(),
                respVers);

            try {
                ctx.kernalContext().gateway().readLock();

                try {
                    ctx.io().send(nodeId, msg, ctx.ioPolicy());
                }
                finally {
                    ctx.kernalContext().gateway().readUnlock();
                }
            }
            catch (IllegalStateException ignored) {
                if (log.isDebugEnabled())
                    log.debug("Failed to send deferred dht update response to remote node (grid is stopping) " +
                        "[nodeId=" + nodeId + ", msg=" + msg + ']');
            }
            catch (ClusterTopologyCheckedException ignored) {
                if (log.isDebugEnabled())
                    log.debug("Failed to send deferred dht update response to remote node (did node leave grid?) " +
                        "[nodeId=" + nodeId + ", msg=" + msg + ']');
            }
            catch (IgniteCheckedException e) {
                U.error(log, "Failed to send deferred dht update response to remote node [nodeId="
                    + nodeId + ", msg=" + msg + ']', e);
            }

            pendingResponses.remove(nodeId, this);
        }
    }
}<|MERGE_RESOLUTION|>--- conflicted
+++ resolved
@@ -1044,9 +1044,7 @@
                         return;
                     }
 
-<<<<<<< HEAD
                     ClusterNode node = ctx.discovery().node(nodeId);
-=======
                     // Do not check topology version for CLOCK versioning since
                     // partition exchange will wait for near update future.
                     // Also do not check topology version if topology was locked on near node by
@@ -1054,7 +1052,6 @@
                     if (topology().topologyVersion().equals(req.topologyVersion()) || req.topologyLocked() ||
                         ctx.config().getAtomicWriteOrderMode() == CLOCK) {
                         ClusterNode node = ctx.discovery().node(nodeId);
->>>>>>> 10c73632
 
                     if (node == null) {
                         U.warn(log, "Node originated update request left grid: " + nodeId);
@@ -1066,8 +1063,10 @@
 
                     // Do not check topology version for CLOCK versioning since
                     // partition exchange will wait for near update future.
-                    if ((req.fastMap() && !clientReq) || topology().topologyVersion().equals(req.topologyVersion())) {
-
+                    // Also do not check topology version if topology was locked on near node by
+                    // external transaction or explicit lock.
+                    if ((req.fastMap() && !clientReq) || req.topologyLocked() || 
+                        topology().topologyVersion().equals(req.topologyVersion())) {
                         boolean hasNear = ctx.discovery().cacheNearNode(node, name());
 
                         GridCacheVersion ver = req.updateVersion();
