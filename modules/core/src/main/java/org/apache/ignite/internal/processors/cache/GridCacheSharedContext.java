--- conflicted
+++ resolved
@@ -329,14 +329,9 @@
         if (preloadersStartFut == null) {
             GridCompoundFuture<Object, Object> compound = null;
 
-<<<<<<< HEAD
             for (GridCacheContext<?, ?> cacheCtx : cacheContexts()) {
-                IgniteInternalFuture<Object> startFut = cacheCtx.preloader().startFuture();
-=======
-            for (GridCacheContext cacheCtx : cacheContexts()) {
                 if (cacheCtx.startTopologyVersion() != null && cacheCtx.startTopologyVersion().compareTo(topVer) <= 0) {
                     IgniteInternalFuture<Object> startFut = cacheCtx.preloader().startFuture();
->>>>>>> 612a6b81
 
                     if (!startFut.isDone()) {
                         if (compound == null)
