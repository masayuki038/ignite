--- conflicted
+++ resolved
@@ -58,16 +58,14 @@
     /** Collocation flag. */
     private boolean collocated;
 
-<<<<<<< HEAD
+    /** Query timeout in millis. */
+    private int timeout;
+
     /** */
     private boolean enforceJoinOrder;
 
     /** */
     private boolean distributedJoins;
-=======
-    /** Query timeout in millis. */
-    private int timeout;
->>>>>>> a863eeed
 
     /**
      * Constructs SQL fields query.
