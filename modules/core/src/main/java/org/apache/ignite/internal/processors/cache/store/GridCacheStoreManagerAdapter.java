--- conflicted
+++ resolved
@@ -555,11 +555,7 @@
     }
 
     /** {@inheritDoc} */
-<<<<<<< HEAD
-    @Override public boolean put(@Nullable IgniteInternalTx tx, KeyCacheObject key, CacheObject val, GridCacheVersion ver)
-=======
-    @Override public final boolean put(@Nullable IgniteInternalTx tx, Object key, Object val, GridCacheVersion ver)
->>>>>>> 41dddb87
+    @Override public final boolean put(@Nullable IgniteInternalTx tx, KeyCacheObject key, CacheObject val, GridCacheVersion ver)
         throws IgniteCheckedException {
         if (store != null) {
             // Never persist internal keys.
@@ -604,14 +600,10 @@
     }
 
     /** {@inheritDoc} */
-<<<<<<< HEAD
-    @Override public boolean putAll(
+    @Override public final boolean putAll(
         @Nullable IgniteInternalTx tx,
         Map<? extends KeyCacheObject, IgniteBiTuple<? extends CacheObject, GridCacheVersion>> map
     ) throws IgniteCheckedException {
-=======
-    @Override public final boolean putAll(@Nullable IgniteInternalTx tx, Map map) throws IgniteCheckedException {
->>>>>>> 41dddb87
         if (F.isEmpty(map))
             return true;
 
@@ -670,11 +662,7 @@
     }
 
     /** {@inheritDoc} */
-<<<<<<< HEAD
-    @Override public boolean remove(@Nullable IgniteInternalTx tx, KeyCacheObject key) throws IgniteCheckedException {
-=======
-    @Override public final boolean remove(@Nullable IgniteInternalTx tx, Object key) throws IgniteCheckedException {
->>>>>>> 41dddb87
+    @Override public final boolean remove(@Nullable IgniteInternalTx tx, KeyCacheObject key) throws IgniteCheckedException {
         if (store != null) {
             // Never remove internal key from store as it is never persisted.
             if (key instanceof GridCacheInternal)
@@ -717,14 +705,10 @@
     }
 
     /** {@inheritDoc} */
-<<<<<<< HEAD
-    @Override public boolean removeAll(
+    @Override public final boolean removeAll(
         @Nullable IgniteInternalTx tx,
         Collection<? extends KeyCacheObject> keys
     ) throws IgniteCheckedException {
-=======
-    @Override public final boolean removeAll(@Nullable IgniteInternalTx tx, Collection keys) throws IgniteCheckedException {
->>>>>>> 41dddb87
         if (F.isEmpty(keys))
             return true;
 
