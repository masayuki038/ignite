--- conflicted
+++ resolved
@@ -19,11 +19,8 @@
 
 import org.apache.ignite.*;
 import org.apache.ignite.cache.*;
-<<<<<<< HEAD
+import org.apache.ignite.internal.*;
 import org.apache.ignite.cluster.*;
-=======
-import org.apache.ignite.internal.*;
->>>>>>> 9502c0d9
 import org.apache.ignite.internal.processors.cache.*;
 import org.apache.ignite.internal.processors.cache.version.*;
 import org.apache.ignite.internal.util.*;
@@ -2712,16 +2709,10 @@
                         cctx.kernalContext());
             }
             else {
-<<<<<<< HEAD
                 if (implicit()) {
                     // Should never load missing values for implicit transaction as values will be returned
                     // with prepare response, if required.
                     assert loadFut.isDone();
-=======
-                return loadFut.chain(new CX1<IgniteInternalFuture<Set<K>>, GridCacheReturn<V>>() {
-                    @Override public GridCacheReturn<V> applyx(IgniteInternalFuture<Set<K>> f) throws IgniteCheckedException {
-                        f.get();
->>>>>>> 9502c0d9
 
                     try {
                         loadFut.get();
@@ -2730,8 +2721,8 @@
                         return new GridFinishedFutureEx<>(new GridCacheReturn<V>(), e);
                     }
 
-                    return commitAsync().chain(new CX1<IgniteFuture<IgniteTx>, GridCacheReturn<V>>() {
-                        @Override public GridCacheReturn<V> applyx(IgniteFuture<IgniteTx> txFut) throws IgniteCheckedException {
+                    return commitAsync().chain(new CX1<IgniteInternalFuture<IgniteTx>, GridCacheReturn<V>>() {
+                        @Override public GridCacheReturn<V> applyx(IgniteInternalFuture<IgniteTx> txFut) throws IgniteCheckedException {
                             txFut.get();
 
                             return implicitRes;
@@ -2739,8 +2730,8 @@
                     });
                 }
                 else
-                    return loadFut.chain(new CX1<IgniteFuture<Set<K>>, GridCacheReturn<V>>() {
-                        @Override public GridCacheReturn<V> applyx(IgniteFuture<Set<K>> f) throws IgniteCheckedException {
+                    return loadFut.chain(new CX1<IgniteInternalFuture<Set<K>>, GridCacheReturn<V>>() {
+                        @Override public GridCacheReturn<V> applyx(IgniteInternalFuture<Set<K>> f) throws IgniteCheckedException {
                             f.get();
 
                             return ret;
@@ -2942,19 +2933,13 @@
                         cctx.kernalContext());
             }
             else {
-<<<<<<< HEAD
                 if (implicit()) {
                     // Should never load missing values for implicit transaction as values will be returned
                     // with prepare response, if required.
                     assert loadFut.isDone();
-=======
-                return loadFut.chain(new CX1<IgniteInternalFuture<Set<K>>, GridCacheReturn<V>>() {
-                    @Override public GridCacheReturn<V> applyx(IgniteInternalFuture<Set<K>> f) throws IgniteCheckedException {
-                        f.get();
->>>>>>> 9502c0d9
-
-                    return commitAsync().chain(new CX1<IgniteFuture<IgniteTx>, GridCacheReturn<V>>() {
-                        @Override public GridCacheReturn<V> applyx(IgniteFuture<IgniteTx> txFut) throws IgniteCheckedException {
+
+                    return commitAsync().chain(new CX1<IgniteInternalFuture<IgniteTx>, GridCacheReturn<V>>() {
+                        @Override public GridCacheReturn<V> applyx(IgniteInternalFuture<IgniteTx> txFut) throws IgniteCheckedException {
                             txFut.get();
 
                             return implicitRes;
@@ -2962,8 +2947,8 @@
                     });
                 }
                 else
-                    return loadFut.chain(new CX1<IgniteFuture<Set<K>>, GridCacheReturn<V>>() {
-                        @Override public GridCacheReturn<V> applyx(IgniteFuture<Set<K>> f) throws IgniteCheckedException {
+                    return loadFut.chain(new CX1<IgniteInternalFuture<Set<K>>, GridCacheReturn<V>>() {
+                        @Override public GridCacheReturn<V> applyx(IgniteInternalFuture<Set<K>> f) throws IgniteCheckedException {
                             f.get();
 
                             return ret;
