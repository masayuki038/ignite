--- conflicted
+++ resolved
@@ -441,15 +441,7 @@
                         continue;
 
                     try {
-<<<<<<< HEAD
                         T2<CacheObject, GridCacheVersion> res = entry.innerGetVersioned(this,
-=======
-                        T2<CacheObject, GridCacheVersion> res = entry.innerGetVersioned(
-                            null,
-                            this,
-                            /*readSwap*/true,
-                            /*unmarshal*/true,
->>>>>>> e1eb931b
                             /*update-metrics*/!skipVals,
                             /*event*/!skipVals,
                             CU.subjectId(this, cctx),
@@ -1465,14 +1457,7 @@
                                 }
                             }
                             else {
-<<<<<<< HEAD
                                 val = txEntry.cached().innerGet(this,
-=======
-                                val = txEntry.cached().innerGet(
-                                    null,
-                                    this,
-                                    /*swap*/true,
->>>>>>> e1eb931b
                                     /*read-through*/false,
                                     /*metrics*/true,
                                     /*event*/!skipVals,
@@ -1533,15 +1518,7 @@
 
                             if (needReadVer) {
                                 T2<CacheObject, GridCacheVersion> res = primaryLocal(entry) ?
-<<<<<<< HEAD
                                     entry.innerGetVersioned(this,
-=======
-                                    entry.innerGetVersioned(
-                                        null,
-                                        this,
-                                        /*swap*/true,
-                                        /*unmarshal*/true,
->>>>>>> e1eb931b
                                         /*metrics*/true,
                                         /*event*/true,
                                         CU.subjectId(this, cctx),
@@ -1556,14 +1533,7 @@
                                 }
                             }
                             else {
-<<<<<<< HEAD
                                 val = entry.innerGet(this,
-=======
-                                val = entry.innerGet(
-                                    null,
-                                    this,
-                                    /*swap*/true,
->>>>>>> e1eb931b
                                     /*no read-through*/false,
                                     /*metrics*/true,
                                     /*event*/true,
@@ -1898,21 +1868,10 @@
                                         }
                                     }
                                     else{
-<<<<<<< HEAD
                                         val = cached.innerGet(IgniteTxLocalAdapter.this,
-=======
-                                        val = cached.innerGet(
-                                            null,
-                                            IgniteTxLocalAdapter.this,
-                                            cacheCtx.isSwapOrOffheapEnabled(),
->>>>>>> e1eb931b
                                             /*read-through*/false,
                                             /*metrics*/true,
                                             /*events*/!skipVals,
-<<<<<<< HEAD
-=======
-                                            /*temporary*/false,
->>>>>>> e1eb931b
                                             CU.subjectId(IgniteTxLocalAdapter.this, cctx),
                                             transformClo,
                                             resolveTaskName(),
@@ -2600,15 +2559,7 @@
                         try {
                             if (needReadVer) {
                                 T2<CacheObject, GridCacheVersion> res = primaryLocal(entry) ?
-<<<<<<< HEAD
                                     entry.innerGetVersioned(this,
-=======
-                                    entry.innerGetVersioned(
-                                        null,
-                                        this,
-                                        /*swap*/false,
-                                        /*unmarshal*/retval || needVal,
->>>>>>> e1eb931b
                                         /*metrics*/retval,
                                         /*events*/retval,
                                         CU.subjectId(this, cctx),
@@ -2623,18 +2574,8 @@
                                 }
                             }
                             else {
-<<<<<<< HEAD
                                 old = entry.innerGet(this,
                                     /*read-through*/false,
-=======
-                                old = entry.innerGet(
-                                    null,
-                                    this,
-                                    /*swap*/false,
-                                    /*read-through*/false,
-                                    /*fail-fast*/false,
-                                    /*unmarshal*/retval || needVal,
->>>>>>> e1eb931b
                                     /*metrics*/retval,
                                     /*events*/retval,
                                     CU.subjectId(this, cctx),
@@ -2933,14 +2874,7 @@
                                 boolean readThrough =
                                     (invoke || cacheCtx.loadPreviousValue()) && !txEntry.skipStore();
 
-<<<<<<< HEAD
                                 v = cached.innerGet(this,
-=======
-                                v = cached.innerGet(
-                                    null,
-                                    this,
-                                    /*swap*/true,
->>>>>>> e1eb931b
                                     readThrough,
                                     /*metrics*/!invoke,
                                     /*event*/!invoke && !dht(),
