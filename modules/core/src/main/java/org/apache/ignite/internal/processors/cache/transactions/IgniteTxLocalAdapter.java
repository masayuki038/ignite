/*
 * Licensed to the Apache Software Foundation (ASF) under one or more
 * contributor license agreements.  See the NOTICE file distributed with
 * this work for additional information regarding copyright ownership.
 * The ASF licenses this file to You under the Apache License, Version 2.0
 * (the "License"); you may not use this file except in compliance with
 * the License.  You may obtain a copy of the License at
 *
 *      http://www.apache.org/licenses/LICENSE-2.0
 *
 * Unless required by applicable law or agreed to in writing, software
 * distributed under the License is distributed on an "AS IS" BASIS,
 * WITHOUT WARRANTIES OR CONDITIONS OF ANY KIND, either express or implied.
 * See the License for the specific language governing permissions and
 * limitations under the License.
 */

package org.apache.ignite.internal.processors.cache.transactions;

import org.apache.ignite.*;
import org.apache.ignite.internal.*;
import org.apache.ignite.cluster.*;
import org.apache.ignite.internal.processors.cache.*;
import org.apache.ignite.internal.processors.cache.distributed.near.*;
import org.apache.ignite.internal.processors.cache.dr.*;
import org.apache.ignite.internal.processors.cache.version.*;
import org.apache.ignite.internal.processors.dr.*;
import org.apache.ignite.internal.transactions.*;
import org.apache.ignite.internal.util.*;
import org.apache.ignite.internal.util.future.*;
import org.apache.ignite.internal.util.lang.*;
import org.apache.ignite.internal.util.tostring.*;
import org.apache.ignite.internal.util.typedef.*;
import org.apache.ignite.internal.util.typedef.internal.*;
import org.apache.ignite.lang.*;
import org.apache.ignite.plugin.security.*;
import org.apache.ignite.transactions.*;
import org.jetbrains.annotations.*;

import javax.cache.*;
import javax.cache.expiry.*;
import javax.cache.processor.*;
import java.io.*;
import java.util.*;
import java.util.concurrent.atomic.*;

import static org.apache.ignite.events.EventType.*;
import static org.apache.ignite.internal.processors.cache.GridCacheOperation.*;
import static org.apache.ignite.internal.processors.dr.GridDrType.*;
import static org.apache.ignite.transactions.TransactionState.*;

/**
 * Transaction adapter for cache transactions.
 */
public abstract class IgniteTxLocalAdapter extends IgniteTxAdapter
    implements IgniteTxLocalEx {
    /** */
    private static final long serialVersionUID = 0L;

    /** Per-transaction read map. */
    @GridToStringExclude
    protected Map<IgniteTxKey, IgniteTxEntry> txMap;

    /** Read view on transaction map. */
    @GridToStringExclude
    protected IgniteTxMap readView;

    /** Write view on transaction map. */
    @GridToStringExclude
    protected IgniteTxMap writeView;

    /** Minimal version encountered (either explicit lock or XID of this transaction). */
    protected GridCacheVersion minVer;

    /** Flag indicating with TM commit happened. */
    protected AtomicBoolean doneFlag = new AtomicBoolean(false);

    /** Committed versions, relative to base. */
    private Collection<GridCacheVersion> committedVers = Collections.emptyList();

    /** Rolled back versions, relative to base. */
    private Collection<GridCacheVersion> rolledbackVers = Collections.emptyList();

    /** Base for completed versions. */
    private GridCacheVersion completedBase;

    /** Flag indicating partition lock in group lock transaction. */
    private boolean partLock;

    /** Flag indicating that transformed values should be sent to remote nodes. */
    private boolean sndTransformedVals;

    /** Commit error. */
    protected AtomicReference<Throwable> commitErr = new AtomicReference<>();

    /** Active cache IDs. */
    protected Set<Integer> activeCacheIds = new HashSet<>();

    /** Need return value. */
    protected boolean needRetVal;

    /** Implicit transaction result. */
    protected GridCacheReturn<CacheObject> implicitRes = new GridCacheReturn<>(false);

    /**
     * Empty constructor required for {@link Externalizable}.
     */
    protected IgniteTxLocalAdapter() {
        // No-op.
    }

    /**
     * @param cctx Cache registry.
     * @param xidVer Transaction ID.
     * @param implicit {@code True} if transaction was implicitly started by the system,
     *      {@code false} if it was started explicitly by user.
     * @param implicitSingle {@code True} if transaction is implicit with only one key.
     * @param sys System flag.
     * @param concurrency Concurrency.
     * @param isolation Isolation.
     * @param timeout Timeout.
     * @param txSize Expected transaction size.
     * @param grpLockKey Group lock key if this is a group-lock transaction.
     * @param partLock {@code True} if this is a group-lock transaction and lock is acquired for whole partition.
     */
    protected IgniteTxLocalAdapter(
        GridCacheSharedContext cctx,
        GridCacheVersion xidVer,
        boolean implicit,
        boolean implicitSingle,
        boolean sys,
        TransactionConcurrency concurrency,
        TransactionIsolation isolation,
        long timeout,
        boolean invalidate,
        boolean storeEnabled,
        int txSize,
        @Nullable IgniteTxKey grpLockKey,
        boolean partLock,
        @Nullable UUID subjId,
        int taskNameHash
    ) {
        super(cctx, xidVer, implicit, implicitSingle, /*local*/true, sys, concurrency, isolation, timeout, invalidate,
            storeEnabled, txSize, grpLockKey, subjId, taskNameHash);

        assert !partLock || grpLockKey != null;

        this.partLock = partLock;

        minVer = xidVer;
    }

    /** {@inheritDoc} */
    @Override public UUID eventNodeId() {
        return cctx.localNodeId();
    }

    /** {@inheritDoc} */
    @Override public UUID originatingNodeId() {
        return cctx.localNodeId();
    }

    /** {@inheritDoc} */
    @Override public boolean empty() {
        return txMap.isEmpty();
    }

    /** {@inheritDoc} */
    @Override public Collection<UUID> masterNodeIds() {
        return Collections.singleton(nodeId);
    }

    /** {@inheritDoc} */
    @Override public boolean partitionLock() {
        return partLock;
    }

    /** {@inheritDoc} */
    @Override public Throwable commitError() {
        return commitErr.get();
    }

    /** {@inheritDoc} */
    @Override public void commitError(Throwable e) {
        commitErr.compareAndSet(null, e);
    }

    /** {@inheritDoc} */
    @Override public boolean onOwnerChanged(GridCacheEntryEx entry, GridCacheMvccCandidate owner) {
        assert false;
        return false;
    }

    /**
     * Gets collection of active cache IDs for this transaction.
     *
     * @return Collection of active cache IDs.
     */
    @Override public Collection<Integer> activeCacheIds() {
        return activeCacheIds;
    }

    /** {@inheritDoc} */
    @Override public boolean isStarted() {
        return txMap != null;
    }

    /** {@inheritDoc} */
    @Override public boolean hasWriteKey(IgniteTxKey key) {
        return writeView.containsKey(key);
    }

    /**
     * @return Transaction read set.
     */
    @Override public Set<IgniteTxKey> readSet() {
        return txMap == null ? Collections.<IgniteTxKey>emptySet() : readView.keySet();
    }

    /**
     * @return Transaction write set.
     */
    @Override public Set<IgniteTxKey> writeSet() {
        return txMap == null ? Collections.<IgniteTxKey>emptySet() : writeView.keySet();
    }

    /** {@inheritDoc} */
    @Override public boolean removed(IgniteTxKey key) {
        if (txMap == null)
            return false;

        IgniteTxEntry e = txMap.get(key);

        return e != null && e.op() == DELETE;
    }

    /** {@inheritDoc} */
    @Override public Map<IgniteTxKey, IgniteTxEntry> readMap() {
        return readView == null ? Collections.<IgniteTxKey, IgniteTxEntry>emptyMap() : readView;
    }

    /** {@inheritDoc} */
    @Override public Map<IgniteTxKey, IgniteTxEntry> writeMap() {
        return writeView == null ? Collections.<IgniteTxKey, IgniteTxEntry>emptyMap() : writeView;
    }

    /** {@inheritDoc} */
    @Override public Collection<IgniteTxEntry> allEntries() {
        return txMap == null ? Collections.<IgniteTxEntry>emptySet() : txMap.values();
    }

    /** {@inheritDoc} */
    @Override public Collection<IgniteTxEntry> readEntries() {
        return readView == null ? Collections.<IgniteTxEntry>emptyList() : readView.values();
    }

    /** {@inheritDoc} */
    @Override public Collection<IgniteTxEntry> writeEntries() {
        return writeView == null ? Collections.<IgniteTxEntry>emptyList() : writeView.values();
    }

    /** {@inheritDoc} */
    @Nullable @Override public IgniteTxEntry entry(IgniteTxKey key) {
        return txMap == null ? null : txMap.get(key);
    }

    /** {@inheritDoc} */
    @Override public void seal() {
        if (readView != null)
            readView.seal();

        if (writeView != null)
            writeView.seal();
    }

    /** {@inheritDoc} */
    @Override public GridCacheReturn<CacheObject> implicitSingleResult() {
        return implicitRes;
    }

    /**
     * @param ret Result.
     */
    public void implicitSingleResult(GridCacheReturn<CacheObject> ret) {
        if (ret.invokeResult())
            implicitRes.mergeEntryProcessResults(ret);
        else
            implicitRes = ret;
    }

    /**
     * @return Flag indicating whether transaction needs return value.
     */
    public boolean needReturnValue() {
        return needRetVal;
    }

    /**
     * @param needRetVal Need return value flag.
     */
    public void needReturnValue(boolean needRetVal) {
        this.needRetVal = needRetVal;
    }

    /**
     * @param snd {@code True} if values in tx entries should be replaced with transformed values and sent
     * to remote nodes.
     */
    public void sendTransformedValues(boolean snd) {
        sndTransformedVals = snd;
    }

    /**
     * @return {@code True} if should be committed after lock is acquired.
     */
    protected boolean commitAfterLock() {
        return implicit() && (!dht() || colocated());
    }

    /** {@inheritDoc} */
    @SuppressWarnings({"RedundantTypeArguments"})
    @Nullable @Override public <K, V> GridTuple<CacheObject> peek(
        GridCacheContext cacheCtx,
        boolean failFast,
        KeyCacheObject key,
        IgnitePredicate<Cache.Entry<K, V>>[] filter
    ) throws GridCacheFilterFailedException {
        IgniteTxEntry e = txMap == null ? null : txMap.get(cacheCtx.txKey(key));

        if (e != null) {
            // We should look at tx entry previous value. If this is a user peek then previous
            // value is the same as value. If this is a filter evaluation peek then previous value holds
            // value visible to filter while value contains value enlisted for write.
            if (!F.isEmpty(filter) && !F.isAll(e.cached().<K, V>wrapLazyValue(), filter))
                return e.hasPreviousValue() ? F.t(CU.<CacheObject>failed(failFast, e.previousValue())) : null;

            return e.hasPreviousValue() ? F.t(e.previousValue()) : null;
        }

        return null;
    }

    /** {@inheritDoc} */
    @Override public IgniteInternalFuture<Boolean> loadMissing(
        final GridCacheContext cacheCtx,
        final boolean readThrough,
        boolean async,
        final Collection<KeyCacheObject> keys,
        boolean deserializePortable,
        boolean skipVals,
        final IgniteBiInClosure<KeyCacheObject, Object> c
    ) {
        if (!async) {
            try {
                if (!readThrough || !cacheCtx.readThrough()) {
                    for (KeyCacheObject key : keys)
                        c.apply(key, null);

                    return new GridFinishedFuture<>(cctx.kernalContext(), false);
                }

                return new GridFinishedFuture<>(cctx.kernalContext(),
                    cacheCtx.store().loadAllFromStore(this, keys, c));
            }
            catch (IgniteCheckedException e) {
                return new GridFinishedFuture<>(cctx.kernalContext(), e);
            }
        }
        else
            return cctx.kernalContext().closure().callLocalSafe(
                new GPC<Boolean>() {
                    @Override public Boolean call() throws Exception {
                        if (!readThrough || !cacheCtx.readThrough()) {
                            for (KeyCacheObject key : keys)
                                c.apply(key, null);

                            return false;
                        }

                        return cacheCtx.store().loadAllFromStore(IgniteTxLocalAdapter.this, keys, c);
                    }
                },
                true);
    }

    /**
     * Gets minimum version present in transaction.
     *
     * @return Minimum versions.
     */
    @Override public GridCacheVersion minVersion() {
        return minVer;
    }

    /**
     * @throws IgniteCheckedException If prepare step failed.
     */
    @SuppressWarnings({"CatchGenericClass"})
    public void userPrepare() throws IgniteCheckedException {
        if (state() != PREPARING) {
            if (timedOut())
                throw new IgniteTxTimeoutCheckedException("Transaction timed out: " + this);

            TransactionState state = state();

            setRollbackOnly();

            throw new IgniteCheckedException("Invalid transaction state for prepare [state=" + state + ", tx=" + this + ']');
        }

        checkValid();

        try {
            cctx.tm().prepareTx(this);
        }
        catch (IgniteCheckedException e) {
            throw e;
        }
        catch (Throwable e) {
            setRollbackOnly();

            throw new IgniteCheckedException("Transaction validation produced a runtime exception: " + this, e);
        }
    }

    /** {@inheritDoc} */
    @Override public void commit() throws IgniteCheckedException {
        try {
            commitAsync().get();
        }
        finally {
            cctx.tm().txContextReset();
        }
    }

    /** {@inheritDoc} */
    @Override public void prepare() throws IgniteCheckedException {
        prepareAsync().get();
    }

    /**
     * Checks that locks are in proper state for commit.
     *
     * @param entry Cache entry to check.
     */
    private void checkCommitLocks(GridCacheEntryEx entry) {
        assert ownsLockUnsafe(entry) : "Lock is not owned for commit in PESSIMISTIC mode [entry=" + entry +
            ", tx=" + this + ']';
    }

    /**
     * Gets cache entry for given key.
     *
     * @param cacheCtx Cache context.
     * @param key Key.
     * @return Cache entry.
     */
    protected GridCacheEntryEx entryEx(GridCacheContext cacheCtx, IgniteTxKey key) {
        return cacheCtx.cache().entryEx(key.key());
    }

    /**
     * Gets cache entry for given key and topology version.
     *
     * @param cacheCtx Cache context.
     * @param key Key.
     * @param topVer Topology version.
     * @return Cache entry.
     */
    protected GridCacheEntryEx entryEx(GridCacheContext cacheCtx, IgniteTxKey key, long topVer) {
        return cacheCtx.cache().entryEx(key.key(), topVer);
    }

    /**
     * Performs batch database operations. This commit must be called
     * before {@link #userCommit()}. This way if there is a DB failure,
     * cache transaction can still be rolled back.
     *
     * @param writeEntries Transaction write set.
     * @throws IgniteCheckedException If batch update failed.
     */
    @SuppressWarnings({"CatchGenericClass"})
    protected void batchStoreCommit(Iterable<IgniteTxEntry> writeEntries) throws IgniteCheckedException {
        GridCacheStoreManager store = store();

        if (store != null && store.writeThrough() && storeEnabled() &&
            (!internal() || groupLock()) && (near() || store.writeToStoreFromDht())) {
            try {
                if (writeEntries != null) {
                    Map<KeyCacheObject, IgniteBiTuple<CacheObject, GridCacheVersion>> putMap = null;
                    List<KeyCacheObject> rmvCol = null;
                    GridCacheStoreManager writeStore = null;

                    boolean skipNear = near() && store.writeToStoreFromDht();

                    for (IgniteTxEntry e : writeEntries) {
                        if (skipNear && e.cached().isNear())
                            continue;

                        boolean intercept = e.context().config().getInterceptor() != null;

                        if (intercept || !F.isEmpty(e.entryProcessors()))
                            e.cached().unswap(true, false);

                        // TODO IGNITE-51 (do not need convert to CacheObject to pass to store?).
                        GridTuple3<GridCacheOperation, CacheObject, byte[]> res = applyTransformClosures(e, false);

                        GridCacheContext cacheCtx = e.context();

                        GridCacheOperation op = res.get1();
                        KeyCacheObject key = e.key();
                        CacheObject val = res.get2();
                        GridCacheVersion ver = writeVersion();

                        if (op == CREATE || op == UPDATE) {
                            // Batch-process all removes if needed.
                            if (rmvCol != null && !rmvCol.isEmpty()) {
                                assert writeStore != null;

                                writeStore.removeAllFromStore(this, rmvCol);

                                // Reset.
                                rmvCol.clear();

                                writeStore = null;
                            }

                            // Batch-process puts if cache ID has changed.
                            if (writeStore != null && writeStore != cacheCtx.store() && putMap != null && !putMap.isEmpty()) {
                                writeStore.putAllToStore(this, putMap);

                                // Reset.
                                putMap.clear();

                                writeStore = null;
                            }

                            if (intercept) {
                                Object oldVal = CU.value(e.cached().rawGetOrUnmarshal(true), cacheCtx);

                                Object interceptorVal = cacheCtx.config().getInterceptor().onBeforePut(key, oldVal, val);

                                if (interceptorVal == null)
                                    continue;

                                val = cacheCtx.toCacheObject(cacheCtx.unwrapTemporary(interceptorVal));
                            }

                            if (putMap == null)
                                putMap = new LinkedHashMap<>(writeMap().size(), 1.0f);

                            putMap.put(key, F.t(val, ver));

                            writeStore = cacheCtx.store();
                        }
                        else if (op == DELETE) {
                            // Batch-process all puts if needed.
                            if (putMap != null && !putMap.isEmpty()) {
                                assert writeStore != null;

                                writeStore.putAllToStore(this, putMap);

                                // Reset.
                                putMap.clear();

                                writeStore = null;
                            }

                            if (writeStore != null && writeStore != cacheCtx.store() && rmvCol != null && !rmvCol.isEmpty()) {
                                writeStore.removeAllFromStore(this, rmvCol);

                                // Reset.
                                rmvCol.clear();

                                writeStore = null;
                            }

                            if (intercept) {
                                Object oldVal = CU.value(e.cached().rawGetOrUnmarshal(true), cacheCtx);

                                IgniteBiTuple<Boolean, Object> t = cacheCtx.config().getInterceptor()
                                    .onBeforeRemove(key, oldVal);

                                if (cacheCtx.cancelRemove(t))
                                    continue;
                            }

                            if (rmvCol == null)
                                rmvCol = new ArrayList<>();

                            rmvCol.add(key);

                            writeStore = cacheCtx.store();
                        }
                        else if (log.isDebugEnabled())
                            log.debug("Ignoring NOOP entry for batch store commit: " + e);
                    }

                    if (putMap != null && !putMap.isEmpty()) {
                        assert rmvCol == null || rmvCol.isEmpty();
                        assert writeStore != null;

                        // Batch put at the end of transaction.
                        writeStore.putAllToStore(this, putMap);
                    }

                    if (rmvCol != null && !rmvCol.isEmpty()) {
                        assert putMap == null || putMap.isEmpty();
                        assert writeStore != null;

                        // Batch remove at the end of transaction.
                        writeStore.removeAllFromStore(this, rmvCol);
                    }
                }

                // Commit while locks are held.
                store.txEnd(this, true);
            }
            catch (IgniteCheckedException ex) {
                commitError(ex);

                setRollbackOnly();

                // Safe to remove transaction from committed tx list because nothing was committed yet.
                cctx.tm().removeCommittedTx(this);

                throw ex;
            }
            catch (Throwable ex) {
                commitError(ex);

                setRollbackOnly();

                // Safe to remove transaction from committed tx list because nothing was committed yet.
                cctx.tm().removeCommittedTx(this);

                throw new IgniteCheckedException("Failed to commit transaction to database: " + this, ex);
            }
        }
    }

    /** {@inheritDoc} */
    @SuppressWarnings({"CatchGenericClass"})
    @Override public void userCommit() throws IgniteCheckedException {
        TransactionState state = state();

        if (state != COMMITTING) {
            if (timedOut())
                throw new IgniteTxTimeoutCheckedException("Transaction timed out: " + this);

            setRollbackOnly();

            throw new IgniteCheckedException("Invalid transaction state for commit [state=" + state + ", tx=" + this + ']');
        }

        checkValid();

        boolean empty = F.isEmpty(near() ? txMap : writeMap());

        // Register this transaction as completed prior to write-phase to
        // ensure proper lock ordering for removed entries.
        // We add colocated transaction to committed set even if it is empty to correctly order
        // locks on backup nodes.
        if (!empty || colocated())
            cctx.tm().addCommittedTx(this);

        if (groupLock())
            addGroupTxMapping(writeSet());

        if (!empty) {
            batchStoreCommit(writeMap().values());

            try {
                cctx.tm().txContext(this);

                long topVer = topologyVersion();

                /*
                 * Commit to cache. Note that for 'near' transaction we loop through all the entries.
                 */
                for (IgniteTxEntry txEntry : (near() ? allEntries() : writeEntries())) {
                    GridCacheContext cacheCtx = txEntry.context();

                    GridDrType drType = cacheCtx.isDrEnabled() ? DR_PRIMARY : DR_NONE;

                    UUID nodeId = txEntry.nodeId() == null ? this.nodeId : txEntry.nodeId();

                    try {
                        while (true) {
                            try {
                                GridCacheEntryEx cached = txEntry.cached();

                                // Must try to evict near entries before committing from
                                // transaction manager to make sure locks are held.
                                if (!evictNearEntry(txEntry, false)) {
                                    if (cacheCtx.isNear() && cacheCtx.dr().receiveEnabled()) {
                                        cached.markObsolete(xidVer);

                                        break;
                                    }

                                    if (cached.detached())
                                        break;

                                    GridCacheEntryEx nearCached = null;

                                    boolean metrics = true;

                                    if (updateNearCache(cacheCtx, txEntry.key(), topVer))
                                        nearCached = cacheCtx.dht().near().peekEx(txEntry.key());
                                    else if (cacheCtx.isNear() && txEntry.locallyMapped())
                                        metrics = false;

                                    boolean evt = !isNearLocallyMapped(txEntry, false);

                                    if (!F.isEmpty(txEntry.entryProcessors()) || !F.isEmpty(txEntry.filters()))
                                        txEntry.cached().unswap(true, false);

                                    GridTuple3<GridCacheOperation, CacheObject, byte[]> res = applyTransformClosures(txEntry,
                                        true);

                                    // For near local transactions we must record DHT version
                                    // in order to keep near entries on backup nodes until
                                    // backup remote transaction completes.
                                    if (cacheCtx.isNear()) {
                                        ((GridNearCacheEntry)cached).recordDhtVersion(txEntry.dhtVersion());

                                        if ((txEntry.op() == CREATE || txEntry.op() == UPDATE) &&
                                            txEntry.conflictExpireTime() == CU.EXPIRE_TIME_CALCULATE) {
                                            ExpiryPolicy expiry = cacheCtx.expiryForTxEntry(txEntry);

                                            if (expiry != null) {
                                                Duration duration = cached.hasValue() ?
                                                    expiry.getExpiryForUpdate() : expiry.getExpiryForCreation();

                                                txEntry.ttl(CU.toTtl(duration));
                                            }
                                        }
                                    }

                                    GridCacheOperation op = res.get1();
                                    CacheObject val = res.get2();
                                    byte[] valBytes = res.get3();

                                    // Deal with conflicts.
                                    GridCacheVersion explicitVer = txEntry.conflictVersion() != null ?
                                        txEntry.conflictVersion() : writeVersion();

                                    if ((op == CREATE || op == UPDATE) &&
                                        txEntry.conflictExpireTime() == CU.EXPIRE_TIME_CALCULATE) {
                                        ExpiryPolicy expiry = cacheCtx.expiryForTxEntry(txEntry);

                                        if (expiry != null) {
                                            Duration duration = cached.hasValue() ?
                                                expiry.getExpiryForUpdate() : expiry.getExpiryForCreation();

                                            long ttl = CU.toTtl(duration);

                                            txEntry.ttl(ttl);

                                            if (ttl == CU.TTL_ZERO)
                                                op = DELETE;
                                        }
                                    }

                                    boolean conflictNeedResolve = cacheCtx.conflictNeedResolve();

<<<<<<< HEAD
                                    if (drNeedResolve) {
// TODO IGNITE-51.
//                                        IgniteBiTuple<GridCacheOperation, GridCacheVersionConflictContext>
//                                            drRes = conflictResolve(op, txEntry.key(), val, valBytes, txEntry.ttl(),
//                                                txEntry.conflictExpireTime(), explicitVer, cached);
//
//                                        assert drRes != null;
//
//                                        GridCacheVersionConflictContext conflictCtx = drRes.get2();
//
//                                        if (conflictCtx.isUseOld())
//                                            op = NOOP;
//                                        else if (conflictCtx.isUseNew()) {
//                                            txEntry.ttl(conflictCtx.ttl());
//
//                                            if (conflictCtx.newEntry().dataCenterId() != cctx.dataCenterId())
//                                                txEntry.conflictExpireTime(conflictCtx.expireTime());
//                                            else
//                                                txEntry.conflictExpireTime(CU.EXPIRE_TIME_CALCULATE);
//                                        }
//                                        else {
//                                            assert conflictCtx.isMerge();
//
//                                            op = drRes.get1();
//                                            val = conflictCtx.mergeValue();
//                                            valBytes = null;
//                                            explicitVer = writeVersion();
//
//                                            txEntry.ttl(conflictCtx.ttl());
//                                            txEntry.conflictExpireTime(CU.EXPIRE_TIME_CALCULATE);
//                                        }
=======
                                    GridCacheVersionConflictContext<K, V> conflictCtx = null;

                                    if (conflictNeedResolve) {
                                        IgniteBiTuple<GridCacheOperation, GridCacheVersionConflictContext<K, V>>
                                            conflictRes = conflictResolve(op, txEntry, val, valBytes, explicitVer,
                                                cached);

                                        assert conflictRes != null;

                                        conflictCtx = conflictRes.get2();

                                        if (conflictCtx.isUseOld())
                                            op = NOOP;
                                        else if (conflictCtx.isUseNew()) {
                                            txEntry.ttl(conflictCtx.ttl());
                                            txEntry.conflictExpireTime(conflictCtx.expireTime());
                                        }
                                        else {
                                            assert conflictCtx.isMerge();

                                            op = conflictRes.get1();
                                            val = conflictCtx.mergeValue();
                                            valBytes = null;
                                            explicitVer = writeVersion();

                                            txEntry.ttl(conflictCtx.ttl());
                                            txEntry.conflictExpireTime(conflictCtx.expireTime());
                                        }
>>>>>>> d6793f24
                                    }
                                    else
                                        // Nullify explicit version so that innerSet/innerRemove will work as usual.
                                        explicitVer = null;

                                    if (sndTransformedVals || conflictNeedResolve) {
                                        assert sndTransformedVals && cacheCtx.isReplicated() || conflictNeedResolve;

                                        txEntry.value(val, true, false);
                                        txEntry.op(op);
                                        txEntry.entryProcessors(null);
                                        txEntry.conflictVersion(explicitVer);
                                    }

                                    if (op == CREATE || op == UPDATE) {
                                        GridCacheUpdateTxResult updRes = cached.innerSet(
                                            this,
                                            eventNodeId(),
                                            txEntry.nodeId(),
                                            val,
                                            valBytes,
                                            false,
                                            false,
                                            txEntry.ttl(),
                                            evt,
                                            metrics,
                                            topVer,
                                            null,
                                            cached.detached() ? DR_NONE : drType,
                                            txEntry.conflictExpireTime(),
                                            cached.isNear() ? null : explicitVer,
                                            CU.subjectId(this, cctx),
                                            resolveTaskName());

                                        if (nearCached != null && updRes.success())
                                            nearCached.innerSet(
                                                null,
                                                eventNodeId(),
                                                nodeId,
                                                val,
                                                valBytes,
                                                false,
                                                false,
                                                txEntry.ttl(),
                                                false,
                                                metrics,
                                                topVer,
                                                CU.empty(),
                                                DR_NONE,
                                                txEntry.conflictExpireTime(),
                                                null,
                                                CU.subjectId(this, cctx),
                                                resolveTaskName());
                                    }
                                    else if (op == DELETE) {
                                        GridCacheUpdateTxResult updRes = cached.innerRemove(
                                            this,
                                            eventNodeId(),
                                            txEntry.nodeId(),
                                            false,
                                            false,
                                            evt,
                                            metrics,
                                            topVer,
                                            null,
                                            cached.detached()  ? DR_NONE : drType,
                                            cached.isNear() ? null : explicitVer,
                                            CU.subjectId(this, cctx),
                                            resolveTaskName());

                                        if (nearCached != null && updRes.success())
                                            nearCached.innerRemove(
                                                null,
                                                eventNodeId(),
                                                nodeId,
                                                false,
                                                false,
                                                false,
                                                metrics,
                                                topVer,
                                                CU.empty(),
                                                DR_NONE,
                                                null,
                                                CU.subjectId(this, cctx),
                                                resolveTaskName());
                                    }
                                    else if (op == RELOAD) {
                                        cached.innerReload();

                                        if (nearCached != null)
                                            nearCached.innerReload();
                                    }
                                    else if (op == READ) {
                                        ExpiryPolicy expiry = cacheCtx.expiryForTxEntry(txEntry);

                                        if (expiry != null) {
                                            Duration duration = expiry.getExpiryForAccess();

                                            if (duration != null)
                                                cached.updateTtl(null, CU.toTtl(duration));
                                        }

                                        if (log.isDebugEnabled())
                                            log.debug("Ignoring READ entry when committing: " + txEntry);
                                    }
                                    else {
                                        assert !groupLock() || txEntry.groupLockEntry() || ownsLock(txEntry.cached()):
                                            "Transaction does not own lock for group lock entry during  commit [tx=" +
                                                this + ", txEntry=" + txEntry + ']';

                                        if (conflictCtx == null || !conflictCtx.isUseOld()) {
                                            if (txEntry.ttl() != CU.TTL_NOT_CHANGED)
                                                cached.updateTtl(null, txEntry.ttl());
                                        }

                                        if (log.isDebugEnabled())
                                            log.debug("Ignoring NOOP entry when committing: " + txEntry);
                                    }
                                }

                                // Check commit locks after set, to make sure that
                                // we are not changing obsolete entries.
                                // (innerSet and innerRemove will throw an exception
                                // if an entry is obsolete).
                                if (txEntry.op() != READ && !txEntry.groupLockEntry())
                                    checkCommitLocks(cached);

                                // Break out of while loop.
                                break;
                            }
                            // If entry cached within transaction got removed.
                            catch (GridCacheEntryRemovedException ignored) {
                                if (log.isDebugEnabled())
                                    log.debug("Got removed entry during transaction commit (will retry): " + txEntry);

                                txEntry.cached(entryEx(cacheCtx, txEntry.txKey()), null);
                            }
                        }
                    }
                    catch (Throwable ex) {
                        // We are about to initiate transaction rollback when tx has started to committing.
                        // Need to remove version from committed list.
                        cctx.tm().removeCommittedTx(this);

                        if (X.hasCause(ex, GridCacheIndexUpdateException.class) && cacheCtx.cache().isMongoDataCache()) {
                            if (log.isDebugEnabled())
                                log.debug("Failed to update mongo document index (transaction entry will " +
                                    "be ignored): " + txEntry);

                            // Set operation to NOOP.
                            txEntry.op(NOOP);

                            setRollbackOnly();

                            throw ex;
                        }
                        else {
                            IgniteCheckedException err = new IgniteTxHeuristicCheckedException("Failed to locally write to cache " +
                                "(all transaction entries will be invalidated, however there was a window when " +
                                "entries for this transaction were visible to others): " + this, ex);

                            U.error(log, "Heuristic transaction failure.", err);

                            commitErr.compareAndSet(null, err);

                            state(UNKNOWN);

                            try {
                                // Courtesy to minimize damage.
                                uncommit();
                            }
                            catch (Throwable ex1) {
                                U.error(log, "Failed to uncommit transaction: " + this, ex1);
                            }

                            throw err;
                        }
                    }
                }
            }
            finally {
                cctx.tm().txContextReset();
            }
        }
        else {
            GridCacheStoreManager store = store();

            if (store != null && (!internal() || groupLock())) {
                try {
                    store.txEnd(this, true);
                }
                catch (IgniteCheckedException e) {
                    commitError(e);

                    setRollbackOnly();

                    cctx.tm().removeCommittedTx(this);

                    throw e;
                }
            }
        }

        // Do not unlock transaction entries if one-phase commit.
        if (!onePhaseCommit()) {
            if (doneFlag.compareAndSet(false, true)) {
                // Unlock all locks.
                cctx.tm().commitTx(this);

                boolean needsCompletedVersions = needsCompletedVersions();

                assert !needsCompletedVersions || completedBase != null;
                assert !needsCompletedVersions || committedVers != null;
                assert !needsCompletedVersions || rolledbackVers != null;
            }
        }
    }

    /**
     * Commits transaction to transaction manager. Used for one-phase commit transactions only.
     */
    public void tmCommit() {
        assert onePhaseCommit();

        if (doneFlag.compareAndSet(false, true)) {
            // Unlock all locks.
            cctx.tm().commitTx(this);

            state(COMMITTED);

            boolean needsCompletedVersions = needsCompletedVersions();

            assert !needsCompletedVersions || completedBase != null;
            assert !needsCompletedVersions || committedVers != null;
            assert !needsCompletedVersions || rolledbackVers != null;
        }
    }

    /** {@inheritDoc} */
    @Override public void completedVersions(
        GridCacheVersion completedBase,
        Collection<GridCacheVersion> committedVers,
        Collection<GridCacheVersion> rolledbackVers) {
        this.completedBase = completedBase;
        this.committedVers = committedVers;
        this.rolledbackVers = rolledbackVers;
    }

    /**
     * @return Completed base for ordering.
     */
    public GridCacheVersion completedBase() {
        return completedBase;
    }

    /**
     * @return Committed versions.
     */
    public Collection<GridCacheVersion> committedVersions() {
        return committedVers;
    }

    /**
     * @return Rolledback versions.
     */
    public Collection<GridCacheVersion> rolledbackVersions() {
        return rolledbackVers;
    }

    /** {@inheritDoc} */
    @Override public void userRollback() throws IgniteCheckedException {
        TransactionState state = state();

        if (state != ROLLING_BACK && state != ROLLED_BACK) {
            setRollbackOnly();

            throw new IgniteCheckedException("Invalid transaction state for rollback [state=" + state + ", tx=" + this + ']',
                commitErr.get());
        }

        if (doneFlag.compareAndSet(false, true)) {
            try {
                if (near())
                    // Must evict near entries before rolling back from
                    // transaction manager, so they will be removed from cache.
                    for (IgniteTxEntry e : allEntries())
                        evictNearEntry(e, false);

                cctx.tm().rollbackTx(this);

                GridCacheStoreManager store = store();

                if (store != null && (near() || store.writeToStoreFromDht())) {
                    if (!internal() || groupLock())
                        store.txEnd(this, false);
                }
            }
            catch (Error | IgniteCheckedException | RuntimeException e) {
                U.addLastCause(e, commitErr.get(), log);

                throw e;
            }
        }
    }

    /**
     * Checks if there is a cached or swapped value for
     * {@link #getAllAsync(GridCacheContext, Collection, GridCacheEntryEx, boolean, boolean)} method.
     *
     * @param cacheCtx Cache context.
     * @param keys Key to enlist.
     * @param cached Cached entry, if called from entry wrapper.
     * @param expiryPlc Explicitly specified expiry policy for entry.
     * @param map Return map.
     * @param missed Map of missed keys.
     * @param keysCnt Keys count (to avoid call to {@code Collection.size()}).
     * @param deserializePortable Deserialize portable flag.
     * @param skipVals Skip values flag.
     * @throws IgniteCheckedException If failed.
     * @return Enlisted keys.
     */
    @SuppressWarnings({"RedundantTypeArguments"})
    private <K, V> Collection<KeyCacheObject> enlistRead(
        final GridCacheContext cacheCtx,
        Collection<? extends K> keys,
        @Nullable GridCacheEntryEx cached,
        @Nullable ExpiryPolicy expiryPlc,
        Map<K, V> map,
        Map<KeyCacheObject, GridCacheVersion> missed,
        int keysCnt,
        boolean deserializePortable,
        boolean skipVals
    ) throws IgniteCheckedException {
        assert !F.isEmpty(keys);
        assert keysCnt == keys.size();
        assert cached == null || F.first(keys).equals(cached.key());

        cacheCtx.checkSecurity(GridSecurityPermission.CACHE_READ);

        groupLockSanityCheck(cacheCtx, keys);

        boolean single = keysCnt == 1;

        Collection<KeyCacheObject> lockKeys = null;

        long topVer = topologyVersion();

        // In this loop we cover only read-committed or optimistic transactions.
        // Transactions that are pessimistic and not read-committed are covered
        // outside of this loop.
        for (K key : keys) {
            if (key == null)
                continue;

            if (pessimistic() && !readCommitted() && !skipVals)
                addActiveCache(cacheCtx);

            KeyCacheObject cacheKey = cacheCtx.toCacheKeyObject(key);

            IgniteTxKey txKey = cacheCtx.txKey(cacheKey);

            // Check write map (always check writes first).
            IgniteTxEntry txEntry = entry(txKey);

            // Either non-read-committed or there was a previous write.
            if (txEntry != null) {
                CacheObject val = txEntry.value();

                // Read value from locked entry in group-lock transaction as well.
                if (txEntry.hasValue()) {
                    if (!F.isEmpty(txEntry.entryProcessors()))
                        val = txEntry.applyEntryProcessors(val);

                    if (val != null) {
                        Object val0 = val.value(cacheCtx);

                        if (cacheCtx.portableEnabled())
                            val0 = cacheCtx.unwrapPortableIfNeeded(val0, !deserializePortable);

                        map.put(key, (V)CU.skipValue(val0, skipVals));
                    }
                }
                else {
                    assert txEntry.op() == TRANSFORM || (groupLock() && !txEntry.groupLockEntry());

                    while (true) {
                        try {
                            Object transformClo =
                                (txEntry.op() == TRANSFORM  && cctx.gridEvents().isRecordable(EVT_CACHE_OBJECT_READ)) ?
                                    F.first(txEntry.entryProcessors()) : null;

                            val = txEntry.cached().innerGet(this,
                                /*swap*/true,
                                /*read-through*/false,
                                /*fail fast*/true,
                                /*unmarshal*/true,
                                /*metrics*/true,
                                /*event*/!skipVals,
                                /*temporary*/false,
                                CU.subjectId(this, cctx),
                                transformClo,
                                resolveTaskName(),
                                null);

                            if (val != null) {
                                if (!readCommitted() && !skipVals)
                                    txEntry.readValue(val);

                                if (!F.isEmpty(txEntry.entryProcessors()))
                                    val = txEntry.applyEntryProcessors(val);

                                Object val0 = val.value(cacheCtx);

                                if (cacheCtx.portableEnabled())
                                    val0 = cacheCtx.unwrapPortableIfNeeded(val0, !deserializePortable);

                                map.put(key, (V)CU.skipValue(val0, skipVals));
                            }
                            else
                                missed.put(cacheKey, txEntry.cached().version());

                            break;
                        }
                        catch (GridCacheFilterFailedException e) {
                            if (log.isDebugEnabled())
                                log.debug("Filter validation failed for entry: " + txEntry);

                            if (!readCommitted())
                                txEntry.readValue(e.<V>value());
                        }
                        catch (GridCacheEntryRemovedException ignored) {
                            txEntry.cached(entryEx(cacheCtx, txEntry.txKey(), topVer), null);
                        }
                    }
                }
            }
            // First time access within transaction.
            else {
                if (lockKeys == null && !skipVals)
                    lockKeys = single ? Collections.singleton(cacheKey) : new ArrayList<KeyCacheObject>(keysCnt);

                if (!single && !skipVals)
                    lockKeys.add(cacheKey);

                while (true) {
                    GridCacheEntryEx entry;

                    if (cached != null) {
                        entry = cached;

                        cached = null;
                    }
                    else
                        entry = entryEx(cacheCtx, txKey, topVer);

                    try {
                        GridCacheVersion ver = entry.version();

                        CacheObject val = null;

                        if (!pessimistic() || readCommitted() || groupLock() && !skipVals) {
                            IgniteCacheExpiryPolicy accessPlc =
                                optimistic() ? accessPolicy(cacheCtx, txKey, expiryPlc) : null;

                            // This call will check for filter.
                            val = entry.innerGet(this,
                                /*swap*/true,
                                /*no read-through*/false,
                                /*fail-fast*/true,
                                /*unmarshal*/true,
                                /*metrics*/true,
                                /*event*/true,
                                /*temporary*/false,
                                CU.subjectId(this, cctx),
                                null,
                                resolveTaskName(),
                                accessPlc);

                            if (val != null) {
                                Object val0 = val.value(cacheCtx);

                                if (cacheCtx.portableEnabled())
                                    val0 = cacheCtx.unwrapPortableIfNeeded(val0, !deserializePortable);

                                map.put(key, (V)CU.skipValue(val0, skipVals));
                            }
                            else
                                missed.put(cacheKey, ver);
                        }
                        else
                            // We must wait for the lock in pessimistic mode.
                            missed.put(cacheKey, ver);

                        if (!readCommitted() && !skipVals) {
                            txEntry = addEntry(READ,
                                val,
                                null,
                                null,
                                entry,
                                expiryPlc,
                                null,
                                true,
                                -1L,
                                -1L,
                                null);

                            if (groupLock())
                                txEntry.groupLockEntry(true);

                            // As optimization, mark as checked immediately
                            // for non-pessimistic if value is not null.
                            if (val != null && !pessimistic())
                                txEntry.markValid();
                        }

                        break; // While.
                    }
                    catch (GridCacheEntryRemovedException ignored) {
                        if (log.isDebugEnabled())
                            log.debug("Got removed entry in transaction getAllAsync(..) (will retry): " + key);
                    }
                    catch (GridCacheFilterFailedException e) {
                        if (log.isDebugEnabled())
                            log.debug("Filter validation failed for entry: " + entry);

                        if (!readCommitted()) {
                            // Value for which failure occurred.
                            CacheObject val = e.value();

                            txEntry = addEntry(READ,
                                val,
                                null,
                                null,
                                entry,
                                expiryPlc,
                                CU.empty(),
                                false,
                                -1L,
                                -1L,
                                null);

                            // Mark as checked immediately for non-pessimistic.
                            if (val != null && !pessimistic())
                                txEntry.markValid();
                        }

                        break; // While loop.
                    }
                }
            }
        }

        return lockKeys != null ? lockKeys : Collections.<KeyCacheObject>emptyList();
    }

    /**
     * @param ctx Cache context.
     * @param key Key.
     * @param expiryPlc Expiry policy.
     * @return Expiry policy wrapper for entries accessed locally in optimistic transaction.
     */
    protected IgniteCacheExpiryPolicy accessPolicy(
        GridCacheContext ctx,
        IgniteTxKey key,
        @Nullable ExpiryPolicy expiryPlc
    ) {
        return null;
    }

    /**
     * Adds skipped key.
     *
     * @param skipped Skipped set (possibly {@code null}).
     * @param key Key to add.
     * @return Skipped set.
     */
    private Set<KeyCacheObject> skip(Set<KeyCacheObject> skipped, KeyCacheObject key) {
        if (skipped == null)
            skipped = new GridLeanSet<>();

        skipped.add(key);

        if (log.isDebugEnabled())
            log.debug("Added key to skipped set: " + key);

        return skipped;
    }

    /**
     * Loads all missed keys for
     * {@link #getAllAsync(GridCacheContext, Collection, GridCacheEntryEx, boolean, boolean)} method.
     *
     * @param cacheCtx Cache context.
     * @param map Return map.
     * @param missedMap Missed keys.
     * @param redos Keys to retry.
     * @param deserializePortable Deserialize portable flag.
     * @return Loaded key-value pairs.
     */
    private <K, V> IgniteInternalFuture<Map<K, V>> checkMissed(
        final GridCacheContext cacheCtx,
        final Map<K, V> map,
        final Map<KeyCacheObject, GridCacheVersion> missedMap,
        @Nullable final Collection<K> redos,
        final boolean deserializePortable,
        final boolean skipVals
    ) {
        assert redos != null || pessimistic();

        if (log.isDebugEnabled())
            log.debug("Loading missed values for missed map: " + missedMap);

        final Collection<KeyCacheObject> loaded = new HashSet<>();

        return new GridEmbeddedFuture<>(cctx.kernalContext(),
            loadMissing(
                cacheCtx,
                true, false, missedMap.keySet(), deserializePortable, skipVals, new CI2<KeyCacheObject, Object>() {
                /** */
                private GridCacheVersion nextVer;

                @Override public void apply(KeyCacheObject key, Object val) {
                    if (isRollbackOnly()) {
                        if (log.isDebugEnabled())
                            log.debug("Ignoring loaded value for read because transaction was rolled back: " +
                                IgniteTxLocalAdapter.this);

                        return;
                    }

                    GridCacheVersion ver = missedMap.get(key);

                    if (ver == null) {
                        if (log.isDebugEnabled())
                            log.debug("Value from storage was never asked for [key=" + key + ", val=" + val + ']');

                        return;
                    }

                    CacheObject cacheVal = cacheCtx.toCacheObject(val);

                    Object visibleVal = val;

                    IgniteTxKey txKey = cacheCtx.txKey(key);

                    IgniteTxEntry txEntry = entry(txKey);

                    if (txEntry != null) {
                        if (!readCommitted())
                            txEntry.readValue(cacheVal);

                        if (!F.isEmpty(txEntry.entryProcessors()))
                            visibleVal = txEntry.applyEntryProcessors(visibleVal);
                    }

                    // In pessimistic mode we hold the lock, so filter validation
                    // should always be valid.
                    if (pessimistic())
                        ver = null;

                    // Initialize next version.
                    if (nextVer == null)
                        nextVer = cctx.versions().next(topologyVersion());

                    while (true) {
                        assert txEntry != null || readCommitted() || groupLock() || skipVals;

                        GridCacheEntryEx e = txEntry == null ? entryEx(cacheCtx, txKey) : txEntry.cached();

                        try {
                            // Must initialize to true since even if filter didn't pass,
                            // we still record the transaction value.
                            boolean set;

                            try {
                                set = e.versionedValue(cacheVal, ver, nextVer);
                            }
                            catch (GridCacheEntryRemovedException ignore) {
                                if (log.isDebugEnabled())
                                    log.debug("Got removed entry in transaction getAll method " +
                                        "(will try again): " + e);

                                if (pessimistic() && !readCommitted() && !isRollbackOnly() &&
                                    (!groupLock() || F.eq(e.key(), groupLockKey()))) {
                                    U.error(log, "Inconsistent transaction state (entry got removed while " +
                                        "holding lock) [entry=" + e + ", tx=" + IgniteTxLocalAdapter.this + "]");

                                    setRollbackOnly();

                                    return;
                                }

                                if (txEntry != null)
                                    txEntry.cached(entryEx(cacheCtx, txKey), null);

                                continue; // While loop.
                            }

                            // In pessimistic mode, we should always be able to set.
                            assert set || !pessimistic();

                            if (readCommitted() || groupLock() || skipVals) {
                                cacheCtx.evicts().touch(e, topologyVersion());

                                if (visibleVal != null)
                                    map.put(key.<K>value(cacheCtx), (V)CU.skipValue(visibleVal, skipVals));
                            }
                            else {
                                assert txEntry != null;

                                txEntry.setAndMarkValid(cacheVal);

                                if (visibleVal != null)
                                    map.put(key.<K>value(cacheCtx), (V)visibleVal);
                            }

                            loaded.add(key);

                            if (log.isDebugEnabled())
                                log.debug("Set value loaded from store into entry from transaction [set=" + set +
                                    ", matchVer=" + ver + ", newVer=" + nextVer + ", entry=" + e + ']');

                            break; // While loop.
                        }
                        catch (IgniteCheckedException ex) {
                            throw new IgniteException("Failed to put value for cache entry: " + e, ex);
                        }
                    }
                }
            }),
            new C2<Boolean, Exception, Map<K, V>>() {
                @Override public Map<K, V> apply(Boolean b, Exception e) {
                    if (e != null) {
                        setRollbackOnly();

                        throw new GridClosureException(e);
                    }

                    if (!b && !readCommitted()) {
                        // There is no store - we must mark the entries.
                        for (KeyCacheObject key : missedMap.keySet()) {
                            IgniteTxEntry txEntry = entry(cacheCtx.txKey(key));

                            if (txEntry != null)
                                txEntry.markValid();
                        }
                    }

                    if (readCommitted()) {
                        Collection<KeyCacheObject> notFound = new HashSet<>(missedMap.keySet());

                        notFound.removeAll(loaded);

                        // In read-committed mode touch entries that have just been read.
                        for (KeyCacheObject key : notFound) {
                            IgniteTxEntry txEntry = entry(cacheCtx.txKey(key));

                            GridCacheEntryEx entry = txEntry == null ? cacheCtx.cache().peekEx(key) :
                                txEntry.cached();

                            if (entry != null)
                                cacheCtx.evicts().touch(entry, topologyVersion());
                        }
                    }

                    return map;
                }
            });
    }

    /** {@inheritDoc} */
    @Override public <K, V> IgniteInternalFuture<Map<K, V>> getAllAsync(
        final GridCacheContext cacheCtx,
        Collection<? extends K> keys,
        @Nullable GridCacheEntryEx cached,
        final boolean deserializePortable,
        final boolean skipVals) {
        if (F.isEmpty(keys))
            return new GridFinishedFuture<>(cctx.kernalContext(), Collections.<K, V>emptyMap());

        init();

        int keysCnt = keys.size();

        boolean single = keysCnt == 1;

        try {
            checkValid();

            final Map<K, V> retMap = new GridLeanMap<>(keysCnt);

            final Map<KeyCacheObject, GridCacheVersion> missed = new GridLeanMap<>(pessimistic() ? keysCnt : 0);

            GridCacheProjectionImpl<K, V> prj = cacheCtx.projectionPerCall();

            ExpiryPolicy expiryPlc = prj != null ? prj.expiry() : null;

            final Collection<KeyCacheObject> lockKeys = enlistRead(cacheCtx,
                keys,
                cached,
                expiryPlc,
                retMap,
                missed,
                keysCnt,
                deserializePortable,
                skipVals);

            if (single && missed.isEmpty())
                return new GridFinishedFuture<>(cctx.kernalContext(), retMap);

            // Handle locks.
            if (pessimistic() && !readCommitted() && !groupLock() && !skipVals) {
                if (expiryPlc == null)
                    expiryPlc = cacheCtx.expiry();

                long accessTtl = expiryPlc != null ? CU.toTtl(expiryPlc.getExpiryForAccess()) : CU.TTL_NOT_CHANGED;

                IgniteInternalFuture<Boolean> fut = cacheCtx.cache().txLockAsync(lockKeys,
                    lockTimeout(),
                    this,
                    true,
                    true,
                    isolation,
                    isInvalidate(),
                    accessTtl,
                    CU.empty());

                PLC2<Map<K, V>> plc2 = new PLC2<Map<K, V>>() {
                    @Override public IgniteInternalFuture<Map<K, V>> postLock() throws IgniteCheckedException {
                        if (log.isDebugEnabled())
                            log.debug("Acquired transaction lock for read on keys: " + lockKeys);

                        // Load keys only after the locks have been acquired.
                        for (KeyCacheObject cacheKey : lockKeys) {
                            K keyVal = cacheKey.<K>value(cacheCtx);

                            if (retMap.containsKey(keyVal))
                                // We already have a return value.
                                continue;

                            IgniteTxKey txKey = cacheCtx.txKey(cacheKey);

                            IgniteTxEntry txEntry = entry(txKey);

                            assert txEntry != null;

                            // Check if there is cached value.
                            while (true) {
                                GridCacheEntryEx cached = txEntry.cached();

                                try {
                                    Object transformClo =
                                        (!F.isEmpty(txEntry.entryProcessors()) &&
                                            cctx.gridEvents().isRecordable(EVT_CACHE_OBJECT_READ)) ?
                                            F.first(txEntry.entryProcessors()) : null;

                                    CacheObject val = cached.innerGet(IgniteTxLocalAdapter.this,
                                        cacheCtx.isSwapOrOffheapEnabled(),
                                        /*read-through*/false,
                                        /*fail-fast*/true,
                                        /*unmarshal*/true,
                                        /*metrics*/true,
                                        /*events*/!skipVals,
                                        /*temporary*/true,
                                        CU.subjectId(IgniteTxLocalAdapter.this, cctx),
                                        transformClo,
                                        resolveTaskName(),
                                        null);

                                    // If value is in cache and passed the filter.
                                    if (val != null) {
                                        missed.remove(cacheKey);

                                        txEntry.setAndMarkValid(val);

                                        Object val0 = val.value(cacheCtx);

                                        if (!F.isEmpty(txEntry.entryProcessors()))
                                            val0 = txEntry.applyEntryProcessors(val0);

                                        if (cacheCtx.portableEnabled())
                                            val0 = cacheCtx.unwrapPortableIfNeeded(val0, !deserializePortable);

                                        retMap.put(keyVal, (V)val0);
                                    }

                                    // Even though we bring the value back from lock acquisition,
                                    // we still need to recheck primary node for consistent values
                                    // in case of concurrent transactional locks.

                                    break; // While.
                                }
                                catch (GridCacheEntryRemovedException ignore) {
                                    if (log.isDebugEnabled())
                                        log.debug("Got removed exception in get postLock (will retry): " +
                                            cached);

                                    txEntry.cached(entryEx(cacheCtx, txKey), null);
                                }
                                catch (GridCacheFilterFailedException e) {
                                    // Failed value for the filter.
                                    CacheObject val = e.value();

                                    if (val != null) {
                                        // If filter fails after lock is acquired, we don't reload,
                                        // regardless if value is null or not.
                                        missed.remove(cacheKey);

                                        txEntry.setAndMarkValid(val);
                                    }

                                    break; // While.
                                }
                            }
                        }

                        if (!missed.isEmpty() && (cacheCtx.isReplicated() || cacheCtx.isLocal()))
                            return checkMissed(cacheCtx, retMap, missed, null, deserializePortable, skipVals);

                        return new GridFinishedFuture<>(cctx.kernalContext(), Collections.<K, V>emptyMap());
                    }
                };

                FinishClosure<Map<K, V>> finClos = new FinishClosure<Map<K, V>>() {
                    @Override Map<K, V> finish(Map<K, V> loaded) {
                        retMap.putAll(loaded);

                        return retMap;
                    }
                };

                if (fut.isDone()) {
                    try {
                        IgniteInternalFuture<Map<K, V>> fut1 = plc2.apply(fut.get(), null);

                        return fut1.isDone() ?
                            new GridFinishedFutureEx<>(finClos.apply(fut1.get(), null)) :
                            new GridEmbeddedFuture<>(cctx.kernalContext(), fut1, finClos);
                    }
                    catch (GridClosureException e) {
                        return new GridFinishedFuture<>(cctx.kernalContext(), e.unwrap());
                    }
                    catch (IgniteCheckedException e) {
                        try {
                            return plc2.apply(false, e);
                        }
                        catch (Exception e1) {
                            return new GridFinishedFuture<>(cctx.kernalContext(), e1);
                        }
                    }
                }
                else {
                    return new GridEmbeddedFuture<>(
                        cctx.kernalContext(),
                        fut,
                        plc2,
                        finClos);
                }
            }
            else {
                assert optimistic() || readCommitted() || groupLock() || skipVals;

                final Collection<K> redos = new ArrayList<>();

                if (!missed.isEmpty()) {
                    if (!readCommitted())
                        for (Iterator<KeyCacheObject> it = missed.keySet().iterator(); it.hasNext(); ) {
                            K keyVal = it.next().value(cacheCtx);

                            if (retMap.containsKey(keyVal))
                                it.remove();
                        }

                    if (missed.isEmpty())
                        return new GridFinishedFuture<>(cctx.kernalContext(), retMap);

                    return new GridEmbeddedFuture<>(
                        cctx.kernalContext(),
                        // First future.
                        checkMissed(cacheCtx, retMap, missed, redos, deserializePortable, skipVals),
                        // Closure that returns another future, based on result from first.
                        new PMC<Map<K, V>>() {
                            @Override public IgniteInternalFuture<Map<K, V>> postMiss(Map<K, V> map) {
                                if (redos.isEmpty())
                                    return new GridFinishedFuture<>(cctx.kernalContext(),
                                        Collections.<K, V>emptyMap());

                                if (log.isDebugEnabled())
                                    log.debug("Starting to future-recursively get values for keys: " + redos);

                                // Future recursion.
                                return getAllAsync(cacheCtx, redos, null, deserializePortable, skipVals);
                            }
                        },
                        // Finalize.
                        new FinishClosure<Map<K, V>>() {
                            @Override Map<K, V> finish(Map<K, V> loaded) {
                                for (Map.Entry<K, V> entry : loaded.entrySet()) {
                                    // TODO IGNITE-51.
                                    KeyCacheObject cacheKey = cacheCtx.toCacheKeyObject(entry.getKey());

                                    IgniteTxEntry txEntry = entry(cacheCtx.txKey(cacheKey));

                                    V val = entry.getValue();

                                    if (!readCommitted())
                                        txEntry.readValue(cacheCtx.toCacheObject(val));

                                    if (!F.isEmpty(txEntry.entryProcessors()))
                                        val = txEntry.applyEntryProcessors(val);

                                    retMap.put(entry.getKey(), val);
                                }

                                return retMap;
                            }
                        }
                    );
                }

                return new GridFinishedFuture<>(cctx.kernalContext(), retMap);
            }
        }
        catch (IgniteCheckedException e) {
            setRollbackOnly();

            return new GridFinishedFuture<>(cctx.kernalContext(), e);
        }
    }

    /** {@inheritDoc} */
    @SuppressWarnings("unchecked")
    @Override public <K, V> IgniteInternalFuture<GridCacheReturn<CacheObject>> putAllAsync(
        GridCacheContext cacheCtx,
        Map<? extends K, ? extends V> map,
        boolean retval,
        @Nullable GridCacheEntryEx cached,
        long ttl,
        IgnitePredicate<Cache.Entry<K, V>>[] filter
    ) {
        return (IgniteInternalFuture<GridCacheReturn<CacheObject>>)putAllAsync0(cacheCtx,
            map,
            null,
            null,
            null,
            retval,
            cached,
            filter);
    }

    /** {@inheritDoc} */
    @Override public <K, V> IgniteInternalFuture<?> putAllDrAsync(
        GridCacheContext cacheCtx,
        Map<? extends K, GridCacheDrInfo<V>> drMap
    ) {
        return putAllAsync0(cacheCtx,
            null,
            null,
            null,
            drMap,
            false,
            null,
            null);
    }

    /** {@inheritDoc} */
    @SuppressWarnings("unchecked")
    @Override public <K, V, T> IgniteInternalFuture<GridCacheReturn<Map<K, EntryProcessorResult<T>>>> invokeAsync(
        GridCacheContext cacheCtx,
        @Nullable Map<? extends K, ? extends EntryProcessor<K, V, Object>> map,
        Object... invokeArgs
    ) {
        return (IgniteInternalFuture<GridCacheReturn<Map<K, EntryProcessorResult<T>>>>)putAllAsync0(cacheCtx,
            null,
            map,
            invokeArgs,
            null,
            true,
            null,
            null);
    }

    /** {@inheritDoc} */
    @Override public <K> IgniteInternalFuture<?> removeAllDrAsync(
        GridCacheContext cacheCtx,
        Map<? extends K, GridCacheVersion> drMap
    ) {
        return removeAllAsync0(cacheCtx, null, drMap, null, false, null);
    }

    /**
     * Checks filter for non-pessimistic transactions.
     *
     * @param cached Cached entry.
     * @param filter Filter to check.
     * @return {@code True} if passed or pessimistic.
     * @throws IgniteCheckedException If failed.
     */
    private <K, V> boolean filter(GridCacheEntryEx cached,
        IgnitePredicate<Cache.Entry<K, V>>[] filter) throws IgniteCheckedException {
        return pessimistic() || (optimistic() && implicit()) || cached.context().isAll(cached, filter);
    }

    /**
     * Internal routine for <tt>putAll(..)</tt>
     *
     * @param cacheCtx Cache context.
     * @param keys Keys to enlist.
     * @param cached Cached entry.
     * @param expiryPlc Explicitly specified expiry policy for entry.
     * @param implicit Implicit flag.
     * @param lookup Value lookup map ({@code null} for remove).
     * @param invokeMap Map with entry processors for invoke operation.
     * @param invokeArgs Optional arguments for EntryProcessor.
     * @param retval Flag indicating whether a value should be returned.
     * @param lockOnly If {@code true}, then entry will be enlisted as noop.
     * @param filter User filters.
     * @param ret Return value.
     * @param enlisted Collection of keys enlisted into this transaction.
     * @param drPutMap DR put map (optional).
     * @param drRmvMap DR remove map (optional).
     * @return Future with skipped keys (the ones that didn't pass filter for pessimistic transactions).
     */
    protected <K, V> IgniteInternalFuture<Set<KeyCacheObject>> enlistWrite(
        final GridCacheContext cacheCtx,
        Collection<? extends K> keys,
        @Nullable GridCacheEntryEx cached,
        @Nullable ExpiryPolicy expiryPlc,
        boolean implicit,
        @Nullable Map<? extends K, ? extends V> lookup,
        @Nullable Map<? extends K, EntryProcessor<K, V, Object>> invokeMap,
        @Nullable Object[] invokeArgs,
        boolean retval,
        boolean lockOnly,
        IgnitePredicate<Cache.Entry<Object, Object>>[] filter,
        final GridCacheReturn<CacheObject> ret,
        Collection<KeyCacheObject> enlisted,
        @Nullable Map<? extends K, GridCacheDrInfo<V>> drPutMap,
        @Nullable Map<? extends K, GridCacheVersion> drRmvMap
    ) {
        assert cached == null || keys.size() == 1;
        assert cached == null || F.first(keys).equals(cached.key());

        try {
            addActiveCache(cacheCtx);
        }
        catch (IgniteCheckedException e) {
            return new GridFinishedFuture<>(cctx.kernalContext(), e);
        }

        Set<KeyCacheObject> skipped = null;

        boolean rmv = lookup == null && invokeMap == null;

        Set<KeyCacheObject> missedForLoad = null;

        try {
            // Set transform flag for transaction.
            if (invokeMap != null)
                transform = true;

            groupLockSanityCheck(cacheCtx, keys);

            for (K key : keys) {
                if (key == null) {
                    setRollbackOnly();

                    throw new NullPointerException("Null key.");
                }

                V val = rmv || lookup == null ? null : lookup.get(key);
                EntryProcessor entryProcessor = invokeMap == null ? null : invokeMap.get(key);

                GridCacheVersion drVer;
                long drTtl;
                long drExpireTime;

                if (drPutMap != null) {
                    GridCacheDrInfo<V> info = drPutMap.get(key);

                    assert info != null;

                    drVer = info.version();
                    drTtl = info.ttl();
                    drExpireTime = info.expireTime();
                }
                else if (drRmvMap != null) {
                    assert drRmvMap.get(key) != null;

                    drVer = drRmvMap.get(key);
                    drTtl = -1L;
                    drExpireTime = -1L;
                }
                else {
                    drVer = null;
                    drTtl = -1L;
                    drExpireTime = -1L;
                }

                if (!rmv && val == null && entryProcessor == null) {
                    setRollbackOnly();

                    throw new NullPointerException("Null value.");
                }

                KeyCacheObject cacheKey = cacheCtx.toCacheKeyObject(key);

                IgniteTxKey txKey = cacheCtx.txKey(cacheKey);

                IgniteTxEntry txEntry = entry(txKey);

                // First time access.
                if (txEntry == null) {
                    while (true) {
                        GridCacheEntryEx entry;

                        if (cached != null) {
                            entry = cached;

                            cached = null;
                        }
                        else {
                            entry = entryEx(cacheCtx, txKey, topologyVersion());

                            entry.unswap(true, false);
                        }

                        try {
                            // Check if lock is being explicitly acquired by the same thread.
                            if (!implicit && cctx.kernalContext().config().isCacheSanityCheckEnabled() &&
                                entry.lockedByThread(threadId, xidVer))
                                throw new IgniteCheckedException("Cannot access key within transaction if lock is " +
                                    "externally held [key=" + key + ", entry=" + entry + ", xidVer=" + xidVer +
                                    ", threadId=" + threadId +
                                    ", locNodeId=" + cctx.localNodeId() + ']');

                            CacheObject old = null;

                            boolean readThrough = !F.isEmptyOrNulls(filter) && !F.isAlwaysTrue(filter);

                            if (optimistic() && !implicit()) {
                                try {
                                    // Should read through if filter is specified.
                                    old = entry.innerGet(this,
                                        /*swap*/false,
                                        /*read-through*/readThrough && cacheCtx.loadPreviousValue(),
                                        /*fail-fast*/false,
                                        /*unmarshal*/retval,
                                        /*metrics*/retval,
                                        /*events*/retval,
                                        /*temporary*/false,
                                        CU.subjectId(this, cctx),
                                        entryProcessor,
                                        resolveTaskName(),
                                        null);
                                }
                                catch (ClusterTopologyException e) {
                                    entry.context().evicts().touch(entry, topologyVersion());

                                    throw e;
                                }
                                catch (GridCacheFilterFailedException e) {
                                    e.printStackTrace();

                                    assert false : "Empty filter failed: " + e;
                                }
                            }
                            else
                                old = retval ? entry.rawGetOrUnmarshal(false) : entry.rawGet();

                            if (!filter(entry, filter)) {
                                skipped = skip(skipped, cacheKey);

                                ret.set(old, false);

                                if (!readCommitted() && old != null) {
                                    // Enlist failed filters as reads for non-read-committed mode,
                                    // so future ops will get the same values.
                                    txEntry = addEntry(READ,
                                        old,
                                        null,
                                        null,
                                        entry,
                                        null,
                                        CU.empty(),
                                        false,
                                        -1L,
                                        -1L,
                                        null);

                                    txEntry.markValid();
                                }

                                if (readCommitted() || old == null)
                                    cacheCtx.evicts().touch(entry, topologyVersion());

                                break; // While.
                            }

                            final GridCacheOperation op = lockOnly ? NOOP : rmv ? DELETE :
                                entryProcessor != null ? TRANSFORM : old != null ? UPDATE : CREATE;

                            txEntry = addEntry(op,
                                cacheCtx.toCacheObject(val),
                                entryProcessor,
                                invokeArgs,
                                entry,
                                expiryPlc,
                                filter,
                                true,
                                drTtl,
                                drExpireTime,
                                drVer);

                            if (!implicit() && readCommitted())
                                cacheCtx.evicts().touch(entry, topologyVersion());

                            if (groupLock() && !lockOnly)
                                txEntry.groupLockEntry(true);

                            enlisted.add(cacheKey);

                            if ((!pessimistic() && !implicit()) || (groupLock() && !lockOnly)) {
                                txEntry.markValid();

                                if (old == null) {
                                    boolean load = retval && !readThrough;

                                    if (load) {
                                        if (missedForLoad == null)
                                            missedForLoad = new HashSet<>();

                                        missedForLoad.add(cacheKey);
                                    }
                                    else {
                                        assert !transform;
                                        assert txEntry.op() != TRANSFORM;

                                        if (retval)
                                            ret.set(null, true);
                                        else
                                            ret.success(true);
                                    }
                                }
                                else {
                                    if (retval && !transform)
                                        ret.set(old, true);
                                    else {
                                        if (txEntry.op() == TRANSFORM)
                                            addInvokeResult(txEntry, old, ret);
                                        else
                                            ret.success(true);
                                    }
                                }
                            }
                            // Pessimistic.
                            else {
                                if (retval && !transform)
                                    ret.set(old, true);
                                else
                                    ret.success(true);
                            }

                            break; // While.
                        }
                        catch (GridCacheEntryRemovedException ignore) {
                            if (log.isDebugEnabled())
                                log.debug("Got removed entry in transaction putAll0 method: " + entry);
                        }
                    }
                }
                else {
                    if (entryProcessor == null && txEntry.op() == TRANSFORM)
                        throw new IgniteCheckedException("Failed to enlist write value for key (cannot have update value in " +
                            "transaction after transform closure is applied): " + key);

                    GridCacheEntryEx entry = txEntry.cached();

                    CacheObject v = txEntry.value();

                    boolean del = txEntry.op() == DELETE && rmv;

                    if (!del) {
                        if (!filter(entry, filter)) {
                            skipped = skip(skipped, cacheKey);

                            ret.set(v, false);

                            continue;
                        }

                        GridCacheOperation op = rmv ? DELETE : entryProcessor != null ? TRANSFORM :
                            v != null ? UPDATE : CREATE;

                        txEntry = addEntry(op,
                            cacheCtx.toCacheObject(val),
                            entryProcessor,
                            invokeArgs,
                            entry,
                            expiryPlc,
                            filter,
                            true,
                            drTtl,
                            drExpireTime,
                            drVer);

                        enlisted.add(cacheKey);

                        if (txEntry.op() == TRANSFORM)
                            addInvokeResult(txEntry, txEntry.value(), ret);
                    }

                    if (!pessimistic()) {
                        txEntry.markValid();

                        if (retval && !transform)
                            ret.set(v, true);
                        else
                            ret.success(true);
                    }
                }
            }
        }
        catch (IgniteCheckedException e) {
            return new GridFinishedFuture<>(cctx.kernalContext(), e);
        }

        if (missedForLoad != null) {
            IgniteInternalFuture<Boolean> fut = loadMissing(
                cacheCtx,
                /*read through*/cacheCtx.config().isLoadPreviousValue(),
                /*async*/true,
                missedForLoad,
                deserializePortables(cacheCtx),
                /*skip values*/false,
                new CI2<KeyCacheObject, Object>() {
                    @Override public void apply(KeyCacheObject key, Object val) {
                        if (log.isDebugEnabled())
                            log.debug("Loaded value from remote node [key=" + key + ", val=" + val + ']');

                        IgniteTxEntry e = entry(new IgniteTxKey(key, cacheCtx.cacheId()));

                        assert e != null;

                        CacheObject cacheVal = cacheCtx.toCacheObject(val);

                        if (e.op() == TRANSFORM)
                            addInvokeResult(e, cacheVal, ret);
                        else
                            ret.set(cacheVal, true);
                    }
                });

            return new GridEmbeddedFuture<>(
                cctx.kernalContext(),
                fut,
                new C2<Boolean, Exception, Set<KeyCacheObject>>() {
                    @Override public Set<KeyCacheObject> apply(Boolean b, Exception e) {
                        if (e != null)
                            throw new GridClosureException(e);

                        return Collections.emptySet();
                    }
                }
            );
        }

        return new GridFinishedFuture<>(cctx.kernalContext(), skipped);
    }

    /**
     * Post lock processing for put or remove.
     *
     * @param cacheCtx Context.
     * @param keys Keys.
     * @param failed Collection of potentially failed keys (need to populate in this method).
     * @param ret Return value.
     * @param rmv {@code True} if remove.
     * @param retval Flag to return value or not.
     * @param read {@code True} if read.
     * @param accessTtl TTL for read operation.
     * @param filter Filter to check entries.
     * @return Failed keys.
     * @throws IgniteCheckedException If error.
     * @param computeInvoke If {@code true} computes return value for invoke operation.
     */
    @SuppressWarnings("unchecked")
    protected Set<KeyCacheObject> postLockWrite(
        GridCacheContext cacheCtx,
        Iterable<KeyCacheObject> keys,
        Set<KeyCacheObject> failed,
        GridCacheReturn ret,
        boolean rmv,
        boolean retval,
        boolean read,
        long accessTtl,
        IgnitePredicate<Cache.Entry<Object, Object>>[] filter,
        boolean computeInvoke
    ) throws IgniteCheckedException {
        for (KeyCacheObject k : keys) {
            IgniteTxEntry txEntry = entry(cacheCtx.txKey(k));

            if (txEntry == null)
                throw new IgniteCheckedException("Transaction entry is null (most likely collection of keys passed into cache " +
                    "operation was changed before operation completed) [missingKey=" + k + ", tx=" + this + ']');

            while (true) {
                GridCacheEntryEx cached = txEntry.cached();

                try {
                    assert cached.detached() || cached.lockedByThread(threadId) || isRollbackOnly() :
                        "Transaction lock is not acquired [entry=" + cached + ", tx=" + this +
                            ", nodeId=" + cctx.localNodeId() + ", threadId=" + threadId + ']';

                    if (log.isDebugEnabled())
                        log.debug("Post lock write entry: " + cached);

                    CacheObject v = txEntry.previousValue();
                    boolean hasPrevVal = txEntry.hasPreviousValue();

                    if (onePhaseCommit())
                        filter = txEntry.filters();

                    // If we have user-passed filter, we must read value into entry for peek().
                    if (!F.isEmptyOrNulls(filter) && !F.isAlwaysTrue(filter))
                        retval = true;

                    boolean invoke = txEntry.op() == TRANSFORM;

                    if (retval || invoke) {
                        if (!cacheCtx.isNear()) {
                            try {
                                if (!hasPrevVal)
                                    v = cached.innerGet(this,
                                        /*swap*/true,
                                        /*read-through*/invoke || cacheCtx.loadPreviousValue(),
                                        /*failFast*/false,
                                        /*unmarshal*/true,
                                        /*metrics*/!invoke,
                                        /*event*/!invoke && !dht(),
                                        /*temporary*/false,
                                        CU.subjectId(this, cctx),
                                        null,
                                        resolveTaskName(),
                                        null);
                            }
                            catch (GridCacheFilterFailedException e) {
                                e.printStackTrace();

                                assert false : "Empty filter failed: " + e;
                            }
                        }
                        else {
                            if (!hasPrevVal)
                                v = cached.rawGetOrUnmarshal(false);
                        }

                        if (txEntry.op() == TRANSFORM) {
                            if (computeInvoke)
                                addInvokeResult(txEntry, v, ret);
                        }
                        else
                            ret.value(v);
                    }

                    boolean pass = F.isEmpty(filter) || cacheCtx.isAll(cached.wrapLazyValue(), filter);;

                    // For remove operation we return true only if we are removing s/t,
                    // i.e. cached value is not null.
                    ret.success(pass && (!retval ? !rmv || cached.hasValue() || v != null : !rmv || v != null));

                    if (onePhaseCommit())
                        txEntry.filtersPassed(pass);

                    boolean updateTtl = read;

                    if (pass) {
                        txEntry.markValid();

                        if (log.isDebugEnabled())
                            log.debug("Filter passed in post lock for key: " + k);
                    }
                    else {
                        failed = skip(failed, k);

                        // Revert operation to previous. (if no - NOOP, so entry will be unlocked).
                        txEntry.setAndMarkValid(txEntry.previousOperation(), (CacheObject)ret.value());
                        txEntry.filters(CU.empty());
                        txEntry.filtersSet(false);

                        updateTtl = filter != cacheCtx.noPeekArray();
                    }

                    if (updateTtl) {
                        if (!read) {
                            ExpiryPolicy expiryPlc = cacheCtx.expiryForTxEntry(txEntry);

                            if (expiryPlc != null)
                                txEntry.ttl(CU.toTtl(expiryPlc.getExpiryForAccess()));
                        }
                        else
                            txEntry.ttl(accessTtl);
                    }

                    break; // While.
                }
                // If entry cached within transaction got removed before lock.
                catch (GridCacheEntryRemovedException ignore) {
                    if (log.isDebugEnabled())
                        log.debug("Got removed entry in putAllAsync method (will retry): " + cached);

                    txEntry.cached(entryEx(cached.context(), txEntry.txKey()), null);
                }
            }
        }

        if (log.isDebugEnabled())
            log.debug("Entries that failed after lock filter check: " + failed);

        return failed;
    }

    /**
     * @param txEntry Entry.
     * @param cacheVal Value.
     * @param ret Return value to update.
     */
    private void addInvokeResult(IgniteTxEntry txEntry, CacheObject cacheVal, GridCacheReturn<?> ret) {
        GridCacheContext ctx = txEntry.context();

        Object keyVal = txEntry.key().value(ctx);
        Object val = CU.value(cacheVal, ctx);

        try {
            Object res = null;

            for (T2<EntryProcessor<Object, Object, Object>, Object[]> t : txEntry.entryProcessors()) {
                CacheInvokeEntry<Object, Object> invokeEntry =
                    new CacheInvokeEntry<>(txEntry.context(), keyVal, val);

                EntryProcessor<Object, Object, ?> entryProcessor = t.get1();

                res = entryProcessor.process(invokeEntry, t.get2());

                val = invokeEntry.getValue();
            }

            if (res != null)
                ret.addEntryProcessResult(keyVal, new CacheInvokeResult<>(res));
        }
        catch (Exception e) {
            ret.addEntryProcessResult(keyVal, new CacheInvokeResult(e));
        }
    }

    /**
     * Internal method for all put and transform operations. Only one of {@code map}, {@code transformMap}
     * maps must be non-null.
     *
     * @param cacheCtx Context.
     * @param map Key-value map to store.
     * @param invokeMap Invoke map.
     * @param invokeArgs Optional arguments for EntryProcessor.
     * @param drMap DR map.
     * @param retval Key-transform value map to store.
     * @param cached Cached entry, if any.
     * @param filter Filter.
     * @return Operation future.
     */
    @SuppressWarnings("unchecked")
    private <K, V> IgniteInternalFuture putAllAsync0(
        final GridCacheContext cacheCtx,
        @Nullable Map<? extends K, ? extends V> map,
        @Nullable Map<? extends K, ? extends EntryProcessor<K, V, Object>> invokeMap,
        @Nullable final Object[] invokeArgs,
        @Nullable final Map<? extends K, GridCacheDrInfo<V>> drMap,
        final boolean retval,
        @Nullable GridCacheEntryEx cached,
        @Nullable final IgnitePredicate<Cache.Entry<K, V>>[] filter
    ) {
        assert filter == null || invokeMap == null;

        cacheCtx.checkSecurity(GridSecurityPermission.CACHE_PUT);

        final IgnitePredicate<Cache.Entry<Object, Object>>[] filter0 = ((IgnitePredicate[])filter);

        if (retval)
            needReturnValue(true);

        // Cached entry may be passed only from entry wrapper.
        final Map<K, V> map0;
        final Map<K, EntryProcessor<K, V, Object>> invokeMap0;

        if (drMap != null) {
            assert map == null;

            map0 = (Map<K, V>)F.viewReadOnly(drMap, new IgniteClosure<GridCacheDrInfo<V>, V>() {
                @Override public V apply(GridCacheDrInfo<V> val) {
                    return val.value();
                }
            });

            invokeMap0 = null;
        }
// TODO IGNITE-51.
//        else if (cacheCtx.portableEnabled()) {
//            if (map != null) {
//                map0 = U.newHashMap(map.size());
//
//                try {
//                    for (Map.Entry<? extends K, ? extends V> e : map.entrySet()) {
//                        K key = (K)cacheCtx.marshalToPortable(e.getKey());
//                        V val = (V)cacheCtx.marshalToPortable(e.getValue());
//
//                        map0.put(key, val);
//                    }
//                }
//                catch (IgniteException e) {
//                    return new GridFinishedFuture<>(cctx.kernalContext(), e);
//                }
//            }
//            else
//                map0 = null;
//
//            if (invokeMap != null) {
//                invokeMap0 = U.newHashMap(invokeMap.size());
//
//                try {
//                    for (Map.Entry<? extends K, ? extends EntryProcessor<K, V, Object>> e : invokeMap.entrySet()) {
//                        K key = (K)cacheCtx.marshalToPortable(e.getKey());
//
//                        invokeMap0.put(key, e.getValue());
//                    }
//                }
//                catch (IgniteException e) {
//                    return new GridFinishedFuture<>(cctx.kernalContext(), e);
//                }
//            }
//            else
//                invokeMap0 = null;
//        }
        else {
            map0 = (Map<K, V>)map;
            invokeMap0 = (Map<K, EntryProcessor<K, V, Object>>)invokeMap;
        }

        if (log.isDebugEnabled())
            log.debug("Called putAllAsync(...) [tx=" + this + ", map=" + map0 + ", retval=" + retval + "]");

        assert map0 != null || invokeMap0 != null;
        assert cached == null ||
            (map0 != null && map0.size() == 1) || (invokeMap0 != null && invokeMap0.size() == 1);

        try {
            checkValid();
        }
        catch (IgniteCheckedException e) {
            return new GridFinishedFuture<>(cctx.kernalContext(), e);
        }

        init();

        final GridCacheReturn<CacheObject> ret = new GridCacheReturn<>(false);

        if (F.isEmpty(map0) && F.isEmpty(invokeMap0)) {
            if (implicit())
                try {
                    commit();
                }
                catch (IgniteCheckedException e) {
                    return new GridFinishedFuture<>(cctx.kernalContext(), e);
                }

            return new GridFinishedFuture<>(cctx.kernalContext(), ret.success(true));
        }

        try {
            Set<? extends K> keySet = map0 != null ? map0.keySet() : invokeMap0.keySet();

            Collection<KeyCacheObject> enlisted = new ArrayList<>();

            GridCacheProjectionImpl<K, V> prj = cacheCtx.projectionPerCall();

            final IgniteInternalFuture<Set<KeyCacheObject>> loadFut = enlistWrite(
                cacheCtx,
                keySet,
                cached,
                prj != null ? prj.expiry() : null,
                implicit,
                map0,
                invokeMap0,
                invokeArgs,
                retval,
                false,
                filter0,
                ret,
                enlisted,
                drMap,
                null);

            if (pessimistic() && !groupLock()) {
                // Loose all skipped.
                final Set<KeyCacheObject> loaded = loadFut.get();

                final Collection<KeyCacheObject> keys;

                if (keySet != null ) {
                    keys = new ArrayList<>(keySet.size());

                    // TODO IGNITE-51.
                    for (K k : keySet) {
                        KeyCacheObject cacheKey = cacheCtx.toCacheKeyObject(k);

                        if (k != null && (loaded == null || !loaded.contains(cacheKey)))
                            keys.add(cacheKey);
                    }
                }
                else
                    keys = Collections.emptyList();

                if (log.isDebugEnabled())
                    log.debug("Before acquiring transaction lock for put on keys: " + keys);

                IgniteInternalFuture<Boolean> fut = cacheCtx.cache().txLockAsync(keys,
                    lockTimeout(),
                    this,
                    false,
                    retval,
                    isolation,
                    isInvalidate(),
                    -1L,
                    CU.<K, V>empty());

                PLC1<GridCacheReturn<CacheObject>> plc1 = new PLC1<GridCacheReturn<CacheObject>>(ret) {
                    @Override public GridCacheReturn<CacheObject> postLock(GridCacheReturn<CacheObject> ret)
                        throws IgniteCheckedException
                    {
                        if (log.isDebugEnabled())
                            log.debug("Acquired transaction lock for put on keys: " + keys);

                        postLockWrite(cacheCtx,
                            keys,
                            loaded,
                            ret,
                            /*remove*/false,
                            retval,
                            /*read*/false,
                            -1L,
                            filter0,
                            /*computeInvoke*/true);

                        return ret;
                    }
                };

                if (fut.isDone()) {
                    try {
                        return plc1.apply(fut.get(), null);
                    }
                    catch (GridClosureException e) {
                        return new GridFinishedFuture<>(cctx.kernalContext(), e.unwrap());
                    }
                    catch (IgniteCheckedException e) {
                        try {
                            return plc1.apply(false, e);
                        }
                        catch (Exception e1) {
                            return new GridFinishedFuture<>(cctx.kernalContext(), e1);
                        }
                    }
                }
                else
                    return new GridEmbeddedFuture<>(
                        fut,
                        plc1,
                        cctx.kernalContext());
            }
            else {
                if (implicit()) {
                    // Should never load missing values for implicit transaction as values will be returned
                    // with prepare response, if required.
                    assert loadFut.isDone();

                    try {
                        loadFut.get();
                    }
                    catch (IgniteCheckedException e) {
                        return new GridFinishedFutureEx<>(new GridCacheReturn<V>(), e);
                    }

                    return commitAsync().chain(new CX1<IgniteInternalFuture<IgniteInternalTx>, GridCacheReturn<CacheObject>>() {
                        @Override public GridCacheReturn<CacheObject> applyx(IgniteInternalFuture<IgniteInternalTx> txFut) throws IgniteCheckedException {
                            txFut.get();

                            return implicitRes;
                        }
                    });
                }
                else
                    return loadFut.chain(new CX1<IgniteInternalFuture<Set<KeyCacheObject>>, GridCacheReturn<CacheObject>>() {
                        @Override public GridCacheReturn<CacheObject> applyx(IgniteInternalFuture<Set<KeyCacheObject>> f) throws IgniteCheckedException {
                            f.get();

                            return ret;
                        }
                    });
            }
        }
        catch (IgniteCheckedException e) {
            setRollbackOnly();

            return new GridFinishedFuture<>(cctx.kernalContext(), e);
        }
    }

    /** {@inheritDoc} */
    @Override public <K, V> IgniteInternalFuture<GridCacheReturn<CacheObject>> removeAllAsync(
        GridCacheContext cacheCtx,
        Collection<? extends K> keys,
        @Nullable GridCacheEntryEx cached,
        boolean retval,
        IgnitePredicate<Cache.Entry<K, V>>[] filter
    ) {
        return removeAllAsync0(cacheCtx, keys, null, cached, retval, filter);
    }

    /**
     * @param cacheCtx Cache context.
     * @param keys Keys to remove.
     * @param drMap DR map.
     * @param retval Flag indicating whether a value should be returned.
     * @param cached Cached entry, if any. Will be provided only if size of keys collection is 1.
     * @param filter Filter.
     * @return Future for asynchronous remove.
     */
    @SuppressWarnings("unchecked")
    private <K, V> IgniteInternalFuture<GridCacheReturn<CacheObject>> removeAllAsync0(
        final GridCacheContext cacheCtx,
        @Nullable final Collection<? extends K> keys,
        @Nullable Map<? extends  K, GridCacheVersion> drMap,
        @Nullable GridCacheEntryEx cached,
        final boolean retval,
        @Nullable final IgnitePredicate<Cache.Entry<K, V>>[] filter) {
        cacheCtx.checkSecurity(GridSecurityPermission.CACHE_REMOVE);

        final IgnitePredicate<Cache.Entry<Object, Object>>[] filter0 = ((IgnitePredicate[])filter);

        if (retval)
            needReturnValue(true);

        final Collection<? extends K> keys0;

        if (drMap != null) {
            assert keys == null;

            keys0 = drMap.keySet();
        }
// TODO IGNITE-51.
//        else if (cacheCtx.portableEnabled()) {
//            try {
//                if (keys != null) {
//                    Collection<K> pKeys = new ArrayList<>(keys.size());
//
//                    for (K key : keys)
//                        pKeys.add((K)cacheCtx.marshalToPortable(key));
//
//                    keys0 = pKeys;
//                }
//                else
//                    keys0 = null;
//            }
//            catch (IgniteException e) {
//                return new GridFinishedFuture<>(cctx.kernalContext(), e);
//            }
//        }
        else
            keys0 = keys;

        assert keys0 != null;
        assert cached == null || keys0.size() == 1;

        if (log.isDebugEnabled())
            log.debug("Called removeAllAsync(...) [tx=" + this + ", keys=" + keys0 + ", implicit=" + implicit +
                ", retval=" + retval + "]");

        try {
            checkValid();
        }
        catch (IgniteCheckedException e) {
            return new GridFinishedFuture<>(cctx.kernalContext(), e);
        }

        final GridCacheReturn<CacheObject> ret = new GridCacheReturn<>(false);

        if (F.isEmpty(keys0)) {
            if (implicit()) {
                try {
                    commit();
                }
                catch (IgniteCheckedException e) {
                    return new GridFinishedFuture<>(cctx.kernalContext(), e);
                }
            }

            return new GridFinishedFuture<>(cctx.kernalContext(), ret.success(true));
        }

        init();

        try {
            Collection<KeyCacheObject> enlisted = new ArrayList<>();

            ExpiryPolicy plc;

            if (!F.isEmpty(filter)) {
                GridCacheProjectionImpl<K, V> prj = cacheCtx.projectionPerCall();

                plc = prj != null ? prj.expiry() : null;
            }
            else
                plc = null;

            final IgniteInternalFuture<Set<KeyCacheObject>> loadFut = enlistWrite(
                cacheCtx,
                keys0,
                /** cached entry */null,
                plc,
                implicit,
                /** lookup map */null,
                /** invoke map */null,
                /** invoke arguments */null,
                retval,
                /** lock only */false,
                filter0,
                ret,
                enlisted,
                null,
                drMap
            );

            if (log.isDebugEnabled())
                log.debug("Remove keys: " + enlisted);

            // Acquire locks only after having added operation to the write set.
            // Otherwise, during rollback we will not know whether locks need
            // to be rolled back.
            if (pessimistic() && !groupLock()) {
                // Loose all skipped.
                final Collection<KeyCacheObject> passedKeys = F.view(enlisted, F0.notIn(loadFut.get()));

                if (log.isDebugEnabled())
                    log.debug("Before acquiring transaction lock for remove on keys: " + passedKeys);

                IgniteInternalFuture<Boolean> fut = cacheCtx.cache().txLockAsync(passedKeys,
                    lockTimeout(),
                    this,
                    false,
                    retval,
                    isolation,
                    isInvalidate(),
                    -1L,
                    CU.<K, V>empty());

                PLC1<GridCacheReturn<CacheObject>> plc1 = new PLC1<GridCacheReturn<CacheObject>>(ret) {
                    @Override protected GridCacheReturn<CacheObject> postLock(GridCacheReturn<CacheObject> ret)
                        throws IgniteCheckedException
                    {
                        if (log.isDebugEnabled())
                            log.debug("Acquired transaction lock for remove on keys: " + passedKeys);

                        postLockWrite(cacheCtx,
                            passedKeys,
                            loadFut.get(),
                            ret,
                            /*remove*/true,
                            retval,
                            /*read*/false,
                            -1L,
                            filter0,
                            /*computeInvoke*/false);

                        return ret;
                    }
                };

                if (fut.isDone()) {
                    try {
                        return plc1.apply(fut.get(), null);
                    }
                    catch (GridClosureException e) {
                        return new GridFinishedFuture<>(cctx.kernalContext(), e.unwrap());
                    }
                    catch (IgniteCheckedException e) {
                        try {
                            return plc1.apply(false, e);
                        }
                        catch (Exception e1) {
                            return new GridFinishedFuture<>(cctx.kernalContext(), e1);
                        }
                    }
                }
                else
                    return new GridEmbeddedFuture<>(
                        fut,
                        plc1,
                        cctx.kernalContext());
            }
            else {
                if (implicit()) {
                    // Should never load missing values for implicit transaction as values will be returned
                    // with prepare response, if required.
                    assert loadFut.isDone();

                    return commitAsync().chain(new CX1<IgniteInternalFuture<IgniteInternalTx>, GridCacheReturn<CacheObject>>() {
                        @Override public GridCacheReturn<CacheObject> applyx(IgniteInternalFuture<IgniteInternalTx> txFut)
                            throws IgniteCheckedException
                        {
                            txFut.get();

                            return implicitRes;
                        }
                    });
                }
                else
                    return loadFut.chain(new CX1<IgniteInternalFuture<Set<KeyCacheObject>>, GridCacheReturn<CacheObject>>() {
                        @Override public GridCacheReturn<CacheObject> applyx(IgniteInternalFuture<Set<KeyCacheObject>> f)
                            throws IgniteCheckedException
                        {
                            f.get();

                            return ret;
                        }
                    });
            }
        }
        catch (IgniteCheckedException e) {
            setRollbackOnly();

            return new GridFinishedFuture<>(cctx.kernalContext(), e);
        }
    }

    /**
     * Checks if portable values should be deserialized.
     *
     * @param cacheCtx Cache context.
     * @return {@code True} if portables should be deserialized, {@code false} otherwise.
     */
    private boolean deserializePortables(GridCacheContext cacheCtx) {
        GridCacheProjectionImpl prj = cacheCtx.projectionPerCall();

        return prj == null || prj.deserializePortables();
    }

    /**
     * Adds key mapping to transaction.
     * @param keys Keys to add.
     */
    protected void addGroupTxMapping(Collection<IgniteTxKey> keys) {
        // No-op. This method is overriden in transactions that store key to remote node mapping
        // for commit.
    }

    /**
     * Checks that affinity keys are enlisted in group transaction on start.
     *
     * @param cacheCtx Cache context.
     * @param keys Keys to check.
     * @throws IgniteCheckedException If sanity check failed.
     */
    private <K> void groupLockSanityCheck(GridCacheContext cacheCtx, Iterable<? extends K> keys)
        throws IgniteCheckedException
    {
        if (groupLock() && cctx.kernalContext().config().isCacheSanityCheckEnabled()) {
            // Note that affinity is called without mapper on purpose.
            int affinityPart = cacheCtx.config().getAffinity().partition(grpLockKey.key());

            for (K key : keys) {
                if (partitionLock()) {
                    int part = cacheCtx.affinity().partition(key);

                    if (affinityPart != part)
                        throw new IgniteCheckedException("Failed to enlist key into group-lock transaction (given " +
                            "key does not belong to locked partition) [key=" + key + ", affinityPart=" + affinityPart +
                            ", part=" + part + ", groupLockKey=" + grpLockKey + ']');
                }
                else {
                    KeyCacheObject cacheKey =
                        cacheCtx.toCacheKeyObject(cacheCtx.config().getAffinityMapper().affinityKey(key));

                    IgniteTxKey affinityKey = cacheCtx.txKey(cacheKey);

                    if (!grpLockKey.equals(affinityKey))
                        throw new IgniteCheckedException("Failed to enlist key into group-lock transaction (affinity key was " +
                            "not enlisted to transaction on start) [key=" + key + ", affinityKey=" + affinityKey +
                            ", groupLockKey=" + grpLockKey + ']');
                }
            }
        }
    }

    /**
     * Performs keys locking for affinity-based group lock transactions.
     * @return Lock future.
     */
    @Override public <K> IgniteInternalFuture<?> groupLockAsync(GridCacheContext cacheCtx, Collection<K> keys) {
        assert groupLock();

        try {
            init();

            GridCacheReturn<CacheObject> ret = new GridCacheReturn<>(false);

            Collection<KeyCacheObject> enlisted = new ArrayList<>();

            Set<KeyCacheObject> skipped = enlistWrite(
                cacheCtx,
                keys,
                /** cached entry */null,
                /** expiry - leave unchanged */null,
                /** implicit */false,
                /** lookup map */null,
                /** invoke map */null,
                /** invoke arguments */null,
                /** retval */false,
                /** lock only */true,
                CU.empty(),
                ret,
                enlisted,
                null,
                null
            ).get();

            // No keys should be skipped with empty filter.
            assert F.isEmpty(skipped);

            // Lock group key in pessimistic mode only.
            return pessimistic() ?
                cacheCtx.cache().txLockAsync(enlisted,
                    lockTimeout(),
                    this,
                    false,
                    false,
                    isolation,
                    isInvalidate(),
                    -1L,
                    CU.empty()) :
                new GridFinishedFuture<>(cctx.kernalContext());
        }
        catch (IgniteCheckedException e) {
            setRollbackOnly();

            return new GridFinishedFuture<Object>(cctx.kernalContext(), e);
        }
    }

    /**
     * Initializes read map.
     *
     * @return {@code True} if transaction was successfully  started.
     */
    public boolean init() {
        if (txMap == null) {
            txMap = new LinkedHashMap<>(txSize > 0 ? txSize : 16, 1.0f);

            readView = new IgniteTxMap(txMap, CU.reads());
            writeView = new IgniteTxMap(txMap, CU.writes());

            return cctx.tm().onStarted(this);
        }

        return true;
    }

    /**
     * Adds cache to the list of active caches in transaction.
     *
     * @param cacheCtx Cache context to add.
     * @throws IgniteCheckedException If caches already enlisted in this transaction are not compatible with given
     *      cache (e.g. they have different stores).
     */
    protected void addActiveCache(GridCacheContext cacheCtx) throws IgniteCheckedException {
        int cacheId = cacheCtx.cacheId();

        // Check if we can enlist new cache to transaction.
        if (!activeCacheIds.contains(cacheId)) {
            if (!cctx.txCompatible(this, activeCacheIds, cacheCtx)) {
                StringBuilder cacheNames = new StringBuilder();

                for (Integer activeCacheId : activeCacheIds) {
                    cacheNames.append(cctx.cacheContext(activeCacheId).name());

                    cacheNames.append(", ");
                }

                cacheNames.setLength(cacheNames.length() - 2);

                throw new IgniteCheckedException("Failed to enlist new cache to existing transaction " +
                    "(cache configurations are not compatible) [activeCaches=[" + cacheNames +
                    "], cacheName=" + cacheCtx.name() + ", txSystem=" + system() +
                    ", cacheSystem=" + cacheCtx.system() + ']');
            }
            else
                activeCacheIds.add(cacheId);
        }
    }

    /**
     * Checks transaction expiration.
     *
     * @throws IgniteCheckedException If transaction check failed.
     */
    protected void checkValid() throws IgniteCheckedException {
        if (isRollbackOnly()) {
            if (timedOut())
                throw new IgniteTxTimeoutCheckedException("Cache transaction timed out: " + this);

            TransactionState state = state();

            if (state == ROLLING_BACK || state == ROLLED_BACK)
                throw new IgniteTxRollbackCheckedException("Cache transaction is marked as rollback-only " +
                    "(will be rolled back automatically): " + this);

            if (state == UNKNOWN)
                throw new IgniteTxHeuristicCheckedException("Cache transaction is in unknown state " +
                    "(remote transactions will be invalidated): " + this);

            throw new IgniteCheckedException("Cache transaction marked as rollback-only: " + this);
        }

        if (remainingTime() == 0 && setRollbackOnly())
            throw new IgniteTxTimeoutCheckedException("Cache transaction timed out " +
                "(was rolled back automatically): " + this);
    }

    /** {@inheritDoc} */
    @Override public Collection<GridCacheVersion> alternateVersions() {
        return Collections.emptyList();
    }

    /**
     * @param op Cache operation.
     * @param val Value.
     * @param expiryPlc Explicitly specified expiry policy.
     * @param invokeArgs Optional arguments for EntryProcessor.
     * @param entryProcessor Entry processor.
     * @param entry Cache entry.
     * @param filter Filter.
     * @param filtersSet {@code True} if filter should be marked as set.
     * @param drTtl DR TTL (if any).
     * @param drExpireTime DR expire time (if any).
     * @param drVer DR version.
     * @return Transaction entry.
     */
    protected final IgniteTxEntry addEntry(GridCacheOperation op,
        @Nullable CacheObject val,
        @Nullable EntryProcessor entryProcessor,
        Object[] invokeArgs,
        GridCacheEntryEx entry,
        @Nullable ExpiryPolicy expiryPlc,
        IgnitePredicate<Cache.Entry<Object, Object>>[] filter,
        boolean filtersSet,
        long drTtl,
        long drExpireTime,
        @Nullable GridCacheVersion drVer) {
        assert invokeArgs == null || op == TRANSFORM;

        IgniteTxKey key = entry.txKey();

        checkInternal(key);

        TransactionState state = state();

        assert state == TransactionState.ACTIVE || timedOut() :
            "Invalid tx state for adding entry [op=" + op + ", val=" + val + ", entry=" + entry + ", filter=" +
                Arrays.toString(filter) + ", txCtx=" + cctx.tm().txContextVersion() + ", tx=" + this + ']';

        IgniteTxEntry old = txMap.get(key);

        // Keep old filter if already have one (empty filter is always overridden).
        if (!filtersSet || !F.isEmptyOrNulls(filter)) {
            // Replace filter if previous filter failed.
            if (old != null && old.filtersSet())
                filter = old.filters();
        }

        IgniteTxEntry txEntry;

        if (old != null) {
            if (entryProcessor != null) {
                assert val == null;
                assert op == TRANSFORM;

                // Will change the op.
                old.addEntryProcessor(entryProcessor, invokeArgs);
            }
            else {
                assert old.op() != TRANSFORM;

                old.op(op);
                old.value(val, op == CREATE || op == UPDATE || op == DELETE, op == READ);
            }

            // Keep old ttl value.
            old.cached(entry, null);
            old.filters(filter);

            // Update ttl if specified.
            if (drTtl >= 0L) {
                assert drExpireTime >= 0L;

                entryTtlDr(key, drTtl, drExpireTime);
            }
            else
                entryExpiry(key, expiryPlc);

            txEntry = old;

            if (log.isDebugEnabled())
                log.debug("Updated transaction entry: " + txEntry);
        }
        else {
            boolean hasDrTtl = drTtl >= 0;

            txEntry = new IgniteTxEntry(entry.context(),
                this,
                op,
                val,
                entryProcessor,
                invokeArgs,
                hasDrTtl ? drTtl : -1L,
                entry,
                filter,
                drVer);

            txEntry.conflictExpireTime(drExpireTime);

            if (!hasDrTtl)
                txEntry.expiry(expiryPlc);

            txMap.put(key, txEntry);

            if (log.isDebugEnabled())
                log.debug("Created transaction entry: " + txEntry);
        }

        txEntry.filtersSet(filtersSet);

        while (true) {
            try {
                updateExplicitVersion(txEntry, entry);

                return txEntry;
            }
            catch (GridCacheEntryRemovedException ignore) {
                if (log.isDebugEnabled())
                    log.debug("Got removed entry in transaction newEntry method (will retry): " + entry);

                entry = entryEx(entry.context(), txEntry.txKey(), topologyVersion());

                txEntry.cached(entry, null);
            }
        }
    }

    /**
     * Updates explicit version for tx entry based on current entry lock owner.
     *
     * @param txEntry Tx entry to update.
     * @param entry Entry.
     * @throws GridCacheEntryRemovedException If entry was concurrently removed.
     */
    protected void updateExplicitVersion(IgniteTxEntry txEntry, GridCacheEntryEx entry)
        throws GridCacheEntryRemovedException {
        if (!entry.context().isDht()) {
            // All put operations must wait for async locks to complete,
            // so it is safe to get acquired locks.
            GridCacheMvccCandidate explicitCand = entry.localOwner();

            if (explicitCand != null) {
                GridCacheVersion explicitVer = explicitCand.version();

                if (!explicitVer.equals(xidVer) && explicitCand.threadId() == threadId && !explicitCand.tx()) {
                    txEntry.explicitVersion(explicitVer);

                    if (explicitVer.isLess(minVer))
                        minVer = explicitVer;
                }
            }
        }
    }

    /** {@inheritDoc} */
    @Override public String toString() {
        return GridToStringBuilder.toString(IgniteTxLocalAdapter.class, this, "super", super.toString(),
            "size", (txMap == null ? 0 : txMap.size()));
    }

    /**
     * @param key Key.
     * @param expiryPlc Expiry policy.
     */
    void entryExpiry(IgniteTxKey key, @Nullable ExpiryPolicy expiryPlc) {
        assert key != null;

        IgniteTxEntry e = entry(key);

        if (e != null) {
            e.expiry(expiryPlc);
            e.conflictExpireTime(CU.EXPIRE_TIME_CALCULATE);
        }
    }

    /**
     * @param key Key.
     * @param ttl TTL.
     * @param expireTime Expire time.
     * @return {@code true} if tx entry exists for this key, {@code false} otherwise.
     */
    boolean entryTtlDr(IgniteTxKey key, long ttl, long expireTime) {
        assert key != null;
        assert ttl >= 0;

        IgniteTxEntry e = entry(key);

        if (e != null) {
            e.ttl(ttl);

            e.conflictExpireTime(expireTime);

            e.expiry(null);
        }

        return e != null;
    }

    /**
     * @param key Key.
     * @return Tx entry time to live.
     */
    public long entryTtl(IgniteTxKey key) {
        assert key != null;

        IgniteTxEntry e = entry(key);

        return e != null ? e.ttl() : 0;
    }

    /**
     * @param key Key.
     * @return Tx entry expire time.
     */
    public long entryExpireTime(IgniteTxKey key) {
        assert key != null;

        IgniteTxEntry e = entry(key);

        if (e != null) {
            long ttl = e.ttl();

            assert ttl != -1;

            if (ttl > 0) {
                long expireTime = U.currentTimeMillis() + ttl;

                if (expireTime > 0)
                    return expireTime;
            }
        }

        return 0;
    }

    /**
     * Post-lock closure alias.
     *
     * @param <T> Return type.
     */
    protected abstract class PLC1<T> extends PostLockClosure1<T> {
        /** */
        private static final long serialVersionUID = 0L;

        /**
         * @param arg Argument.
         */
        protected PLC1(T arg) {
            super(arg);
        }

        /**
         * @param arg Argument.
         * @param commit Commit flag.
         */
        protected PLC1(T arg, boolean commit) {
            super(arg, commit);
        }
    }

    /**
     * Post-lock closure alias.
     *
     * @param <T> Return type.
     */
    protected abstract class PLC2<T> extends PostLockClosure2<T> {
        /** */
        private static final long serialVersionUID = 0L;

        // No-op.
    }

    /**
     * Post-lock closure alias.
     *
     * @param <T> Return type.
     */
    protected abstract class PMC<T> extends PostMissClosure<T> {
        /** */
        private static final long serialVersionUID = 0L;

        // No-op.
    }

    /**
     * Post-lock closure.
     *
     * @param <T> Return type.
     */
    protected abstract class PostLockClosure1<T> implements IgniteBiClosure<Boolean, Exception, IgniteInternalFuture<T>> {
        /** */
        private static final long serialVersionUID = 0L;

        /** Closure argument. */
        private T arg;

        /** Commit flag. */
        private boolean commit;

        /**
         * Creates a Post-Lock closure that will pass the argument given to the {@code postLock} method.
         *
         * @param arg Argument for {@code postLock}.
         */
        protected PostLockClosure1(T arg) {
            this(arg, true);
        }

        /**
         * Creates a Post-Lock closure that will pass the argument given to the {@code postLock} method.
         *
         * @param arg Argument for {@code postLock}.
         * @param commit Flag indicating whether commit should be done after postLock.
         */
        protected PostLockClosure1(T arg, boolean commit) {
            this.arg = arg;
            this.commit = commit;
        }

        /** {@inheritDoc} */
        @Override public final IgniteInternalFuture<T> apply(Boolean locked, @Nullable final Exception e) {
            if (e != null) {
                setRollbackOnly();

                if (commit && commitAfterLock())
                    return rollbackAsync().chain(new C1<IgniteInternalFuture<IgniteInternalTx>, T>() {
                        @Override public T apply(IgniteInternalFuture<IgniteInternalTx> f) {
                            throw new GridClosureException(e);
                        }
                    });

                throw new GridClosureException(e);
            }

            if (!locked) {
                setRollbackOnly();

                final GridClosureException ex = new GridClosureException(new IgniteTxTimeoutCheckedException("Failed to " +
                    "acquire lock within provided timeout for transaction [timeout=" + timeout() +
                    ", tx=" + this + ']'));

                if (commit && commitAfterLock())
                    return rollbackAsync().chain(new C1<IgniteInternalFuture<IgniteInternalTx>, T>() {
                        @Override public T apply(IgniteInternalFuture<IgniteInternalTx> f) {
                            throw ex;
                        }
                    });

                throw ex;
            }

            boolean rollback = true;

            try {
                final T r = postLock(arg);

                // Commit implicit transactions.
                if (commit && commitAfterLock()) {
                    rollback = false;

                    return commitAsync().chain(new CX1<IgniteInternalFuture<IgniteInternalTx>, T>() {
                        @Override public T applyx(IgniteInternalFuture<IgniteInternalTx> f) throws IgniteCheckedException {
                            f.get();

                            return r;
                        }
                    });
                }

                rollback = false;

                return new GridFinishedFuture<>(cctx.kernalContext(), r);
            }
            catch (final IgniteCheckedException ex) {
                if (commit && commitAfterLock())
                    return rollbackAsync().chain(new C1<IgniteInternalFuture<IgniteInternalTx>, T>() {
                        @Override public T apply(IgniteInternalFuture<IgniteInternalTx> f) {
                            throw new GridClosureException(ex);
                        }
                    });

                throw new GridClosureException(ex);
            }
            finally {
                if (rollback)
                    setRollbackOnly();
            }
        }

        /**
         * Post lock callback.
         *
         * @param val Argument.
         * @return Future return value.
         * @throws IgniteCheckedException If operation failed.
         */
        protected abstract T postLock(T val) throws IgniteCheckedException;
    }

    /**
     * Post-lock closure.
     *
     * @param <T> Return type.
     */
    protected abstract class PostLockClosure2<T> implements IgniteBiClosure<Boolean, Exception, IgniteInternalFuture<T>> {
        /** */
        private static final long serialVersionUID = 0L;

        /** {@inheritDoc} */
        @Override public final IgniteInternalFuture<T> apply(Boolean locked, @Nullable Exception e) {
            boolean rollback = true;

            try {
                if (e != null)
                    throw new GridClosureException(e);

                if (!locked)
                    throw new GridClosureException(new IgniteTxTimeoutCheckedException("Failed to acquire lock " +
                        "within provided timeout for transaction [timeout=" + timeout() + ", tx=" + this + ']'));

                IgniteInternalFuture<T> fut = postLock();

                rollback = false;

                return fut;
            }
            catch (IgniteCheckedException ex) {
                throw new GridClosureException(ex);
            }
            finally {
                if (rollback)
                    setRollbackOnly();
            }
        }

        /**
         * Post lock callback.
         *
         * @return Future return value.
         * @throws IgniteCheckedException If operation failed.
         */
        protected abstract IgniteInternalFuture<T> postLock() throws IgniteCheckedException;
    }

    /**
     * Post-lock closure.
     *
     * @param <T> Return type.
     */
    protected abstract class PostMissClosure<T> implements IgniteBiClosure<T, Exception, IgniteInternalFuture<T>> {
        /** */
        private static final long serialVersionUID = 0L;

        /** {@inheritDoc} */
        @Override public final IgniteInternalFuture<T> apply(T t, Exception e) {
            boolean rollback = true;

            try {
                if (e != null)
                    throw new GridClosureException(e);

                IgniteInternalFuture<T> fut = postMiss(t);

                rollback = false;

                return fut;
            }
            catch (IgniteCheckedException ex) {
                throw new GridClosureException(ex);
            }
            finally {
                if (rollback)
                    setRollbackOnly();
            }
        }

        /**
         * Post lock callback.
         *
         * @param t Post-miss parameter.
         * @return Future return value.
         * @throws IgniteCheckedException If operation failed.
         */
        protected abstract IgniteInternalFuture<T> postMiss(T t) throws IgniteCheckedException;
    }

    /**
     * Post-lock closure.
     *
     * @param <T> Return type.
     */
    protected abstract class FinishClosure<T> implements IgniteBiClosure<T, Exception, T> {
        /** */
        private static final long serialVersionUID = 0L;

        /** {@inheritDoc} */
        @Override public final T apply(T t, @Nullable Exception e) {
            boolean rollback = true;

            try {
                if (e != null)
                    throw new GridClosureException(e);

                t = finish(t);

                // Commit implicit transactions.
                if (implicit())
                    commit();

                rollback = false;

                return t;
            }
            catch (IgniteCheckedException ex) {
                throw new GridClosureException(ex);
            }
            finally {
                if (rollback)
                    setRollbackOnly();
            }
        }

        /**
         * @param t Argument.
         * @return Result.
         * @throws IgniteCheckedException If failed.
         */
        abstract T finish(T t) throws IgniteCheckedException;
    }
}<|MERGE_RESOLUTION|>--- conflicted
+++ resolved
@@ -765,39 +765,6 @@
 
                                     boolean conflictNeedResolve = cacheCtx.conflictNeedResolve();
 
-<<<<<<< HEAD
-                                    if (drNeedResolve) {
-// TODO IGNITE-51.
-//                                        IgniteBiTuple<GridCacheOperation, GridCacheVersionConflictContext>
-//                                            drRes = conflictResolve(op, txEntry.key(), val, valBytes, txEntry.ttl(),
-//                                                txEntry.conflictExpireTime(), explicitVer, cached);
-//
-//                                        assert drRes != null;
-//
-//                                        GridCacheVersionConflictContext conflictCtx = drRes.get2();
-//
-//                                        if (conflictCtx.isUseOld())
-//                                            op = NOOP;
-//                                        else if (conflictCtx.isUseNew()) {
-//                                            txEntry.ttl(conflictCtx.ttl());
-//
-//                                            if (conflictCtx.newEntry().dataCenterId() != cctx.dataCenterId())
-//                                                txEntry.conflictExpireTime(conflictCtx.expireTime());
-//                                            else
-//                                                txEntry.conflictExpireTime(CU.EXPIRE_TIME_CALCULATE);
-//                                        }
-//                                        else {
-//                                            assert conflictCtx.isMerge();
-//
-//                                            op = drRes.get1();
-//                                            val = conflictCtx.mergeValue();
-//                                            valBytes = null;
-//                                            explicitVer = writeVersion();
-//
-//                                            txEntry.ttl(conflictCtx.ttl());
-//                                            txEntry.conflictExpireTime(CU.EXPIRE_TIME_CALCULATE);
-//                                        }
-=======
                                     GridCacheVersionConflictContext<K, V> conflictCtx = null;
 
                                     if (conflictNeedResolve) {
@@ -826,7 +793,6 @@
                                             txEntry.ttl(conflictCtx.ttl());
                                             txEntry.conflictExpireTime(conflictCtx.expireTime());
                                         }
->>>>>>> d6793f24
                                     }
                                     else
                                         // Nullify explicit version so that innerSet/innerRemove will work as usual.
