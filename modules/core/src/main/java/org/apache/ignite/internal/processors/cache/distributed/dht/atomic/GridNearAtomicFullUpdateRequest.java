/*
 * Licensed to the Apache Software Foundation (ASF) under one or more
 * contributor license agreements.  See the NOTICE file distributed with
 * this work for additional information regarding copyright ownership.
 * The ASF licenses this file to You under the Apache License, Version 2.0
 * (the "License"); you may not use this file except in compliance with
 * the License.  You may obtain a copy of the License at
 *
 *      http://www.apache.org/licenses/LICENSE-2.0
 *
 * Unless required by applicable law or agreed to in writing, software
 * distributed under the License is distributed on an "AS IS" BASIS,
 * WITHOUT WARRANTIES OR CONDITIONS OF ANY KIND, either express or implied.
 * See the License for the specific language governing permissions and
 * limitations under the License.
 */

package org.apache.ignite.internal.processors.cache.distributed.dht.atomic;

import java.io.Externalizable;
import java.nio.ByteBuffer;
import java.util.ArrayList;
import java.util.Arrays;
import java.util.List;
import java.util.UUID;
import javax.cache.expiry.ExpiryPolicy;
import javax.cache.processor.EntryProcessor;
import org.apache.ignite.IgniteCheckedException;
import org.apache.ignite.cache.CacheWriteSynchronizationMode;
import org.apache.ignite.internal.GridDirectCollection;
import org.apache.ignite.internal.GridDirectTransient;
import org.apache.ignite.internal.processors.affinity.AffinityTopologyVersion;
import org.apache.ignite.internal.processors.cache.CacheEntryPredicate;
import org.apache.ignite.internal.processors.cache.CacheObject;
import org.apache.ignite.internal.processors.cache.GridCacheContext;
import org.apache.ignite.internal.processors.cache.GridCacheOperation;
import org.apache.ignite.internal.processors.cache.GridCacheSharedContext;
import org.apache.ignite.internal.processors.cache.KeyCacheObject;
import org.apache.ignite.internal.processors.cache.distributed.IgniteExternalizableExpiryPolicy;
import org.apache.ignite.internal.processors.cache.version.GridCacheVersion;
import org.apache.ignite.internal.util.GridLongList;
import org.apache.ignite.internal.util.tostring.GridToStringInclude;
import org.apache.ignite.internal.util.typedef.F;
import org.apache.ignite.internal.util.typedef.internal.CU;
import org.apache.ignite.internal.util.typedef.internal.S;
import org.apache.ignite.internal.util.typedef.internal.U;
import org.apache.ignite.plugin.extensions.communication.MessageCollectionItemType;
import org.apache.ignite.plugin.extensions.communication.MessageReader;
import org.apache.ignite.plugin.extensions.communication.MessageWriter;
import org.jetbrains.annotations.NotNull;
import org.jetbrains.annotations.Nullable;

import static org.apache.ignite.internal.processors.cache.GridCacheOperation.DELETE;
import static org.apache.ignite.internal.processors.cache.GridCacheOperation.TRANSFORM;
import static org.apache.ignite.internal.processors.cache.GridCacheOperation.UPDATE;

/**
 * Lite DHT cache update request sent from near node to primary node.
 */
public class GridNearAtomicFullUpdateRequest extends GridNearAtomicAbstractUpdateRequest {
    /** */
    private static final long serialVersionUID = 0L;

<<<<<<< HEAD
    /** Target node ID. */
    @GridDirectTransient
    private UUID nodeId;

    /** Future version. */
    private GridCacheVersion futVer;

    /** Update version. Set to non-null if fastMap is {@code true}. */
    private GridCacheVersion updateVer;

    /** Topology version. */
    private AffinityTopologyVersion topVer;

    /** Write synchronization mode. */
    private CacheWriteSynchronizationMode syncMode;

    /** Update operation. */
    private GridCacheOperation op;

    /** Subject ID. */
    protected UUID subjId;

    /** Task name hash. */
    protected int taskNameHash;

    /** */
    @GridDirectTransient
    private GridNearAtomicUpdateResponse res;

    /** Fast map flag. */
    protected boolean fastMap;

    /** Topology locked flag. Set if atomic update is performed inside TX or explicit lock. */
    protected boolean topLocked;

    /** Flag indicating whether request contains primary keys. */
    protected boolean hasPrimary;

    /** Skip write-through to a persistent storage. */
    protected boolean skipStore;

    /** */
    protected boolean clientReq;

    /** Keep binary flag. */
    protected boolean keepBinary;

    /** Return value flag. */
    protected boolean retval;

    /** */
    protected boolean recovery;

=======
>>>>>>> 48e78a99
    /** Keys to update. */
    @GridToStringInclude
    @GridDirectCollection(KeyCacheObject.class)
    private List<KeyCacheObject> keys;

    /** Values to update. */
    @GridDirectCollection(CacheObject.class)
    private List<CacheObject> vals;

    /** Entry processors. */
    @GridDirectTransient
    private List<EntryProcessor<Object, Object, Object>> entryProcessors;

    /** Entry processors bytes. */
    @GridDirectCollection(byte[].class)
    private List<byte[]> entryProcessorsBytes;

    /** Conflict versions. */
    @GridDirectCollection(GridCacheVersion.class)
    private List<GridCacheVersion> conflictVers;

    /** Conflict TTLs. */
    private GridLongList conflictTtls;

    /** Conflict expire times. */
    private GridLongList conflictExpireTimes;
    /** Optional arguments for entry processor. */
    @GridDirectTransient
    private Object[] invokeArgs;

    /** Entry processor arguments bytes. */
    private byte[][] invokeArgsBytes;

    /** Expiry policy. */
    @GridDirectTransient
    private ExpiryPolicy expiryPlc;

    /** Expiry policy bytes. */
    private byte[] expiryPlcBytes;

    /** Filter. */
    private CacheEntryPredicate[] filter;

    /** Maximum possible size of inner collections. */
    @GridDirectTransient
    private int initSize;

    /**
     * Empty constructor required by {@link Externalizable}.
     */
    public GridNearAtomicFullUpdateRequest() {
        // No-op.
    }

    /**
     * Constructor.
     *
     * @param cacheId Cache ID.
     * @param nodeId Node ID.
     * @param futId Future ID.
     * @param topVer Topology version.
     * @param topLocked Topology locked flag.
     * @param syncMode Synchronization mode.
     * @param op Cache update operation.
     * @param retval Return value required flag.
     * @param expiryPlc Expiry policy.
     * @param invokeArgs Optional arguments for entry processor.
     * @param filter Optional filter for atomic check.
     * @param subjId Subject ID.
     * @param taskNameHash Task name hash code.
     * @param needPrimaryRes {@code True} if client expects primary node response.
     * @param skipStore Skip write-through to a persistent storage.
     * @param keepBinary Keep binary flag.
     * @param addDepInfo Deployment info flag.
     * @param maxEntryCnt Maximum entries count.
     */
    GridNearAtomicFullUpdateRequest(
        int cacheId,
        UUID nodeId,
        long futId,
        @NotNull AffinityTopologyVersion topVer,
        boolean topLocked,
        CacheWriteSynchronizationMode syncMode,
        GridCacheOperation op,
        boolean retval,
        @Nullable ExpiryPolicy expiryPlc,
        @Nullable Object[] invokeArgs,
        @Nullable CacheEntryPredicate[] filter,
        @Nullable UUID subjId,
        int taskNameHash,
        boolean needPrimaryRes,
        boolean skipStore,
        boolean keepBinary,
<<<<<<< HEAD
        boolean recovery,
        boolean clientReq,
=======
>>>>>>> 48e78a99
        boolean addDepInfo,
        int maxEntryCnt
    ) {
        super(cacheId,
            nodeId,
            futId,
            topVer,
            topLocked,
            syncMode,
            op,
            retval,
            subjId,
            taskNameHash,
            needPrimaryRes,
            skipStore,
            keepBinary,
            addDepInfo);
        this.expiryPlc = expiryPlc;
        this.invokeArgs = invokeArgs;
        this.filter = filter;
<<<<<<< HEAD
        this.subjId = subjId;
        this.taskNameHash = taskNameHash;
        this.skipStore = skipStore;
        this.keepBinary = keepBinary;
        this.recovery = recovery;
        this.clientReq = clientReq;
        this.addDepInfo = addDepInfo;
=======
>>>>>>> 48e78a99

        // By default ArrayList expands to array of 10 elements on first add. We cannot guess how many entries
        // will be added to request because of unknown affinity distribution. However, we DO KNOW how many keys
        // participate in request. As such, we know upper bound of all collections in request. If this bound is lower
        // than 10, we use it.
        initSize = Math.min(maxEntryCnt, 10);

        keys = new ArrayList<>(initSize);
    }

    /** {@inheritDoc} */
    @Override public void addUpdateEntry(KeyCacheObject key,
        @Nullable Object val,
        long conflictTtl,
        long conflictExpireTime,
        @Nullable GridCacheVersion conflictVer) {
        EntryProcessor<Object, Object, Object> entryProcessor = null;

        if (op == TRANSFORM) {
            assert val instanceof EntryProcessor : val;

            entryProcessor = (EntryProcessor<Object, Object, Object>)val;
        }

        assert val != null || op == DELETE;

        keys.add(key);

        if (entryProcessor != null) {
            if (entryProcessors == null)
                entryProcessors = new ArrayList<>(initSize);

            entryProcessors.add(entryProcessor);
        }
        else if (val != null) {
            assert val instanceof CacheObject : val;

            if (vals == null)
                vals = new ArrayList<>(initSize);

            vals.add((CacheObject)val);
        }

        // In case there is no conflict, do not create the list.
        if (conflictVer != null) {
            if (conflictVers == null) {
                conflictVers = new ArrayList<>(initSize);

                for (int i = 0; i < keys.size() - 1; i++)
                    conflictVers.add(null);
            }

            conflictVers.add(conflictVer);
        }
        else if (conflictVers != null)
            conflictVers.add(null);

        if (conflictTtl >= 0) {
            if (conflictTtls == null) {
                conflictTtls = new GridLongList(keys.size());

                for (int i = 0; i < keys.size() - 1; i++)
                    conflictTtls.add(CU.TTL_NOT_CHANGED);
            }

            conflictTtls.add(conflictTtl);
        }

        if (conflictExpireTime >= 0) {
            if (conflictExpireTimes == null) {
                conflictExpireTimes = new GridLongList(keys.size());

                for (int i = 0; i < keys.size() - 1; i++)
                    conflictExpireTimes.add(CU.EXPIRE_TIME_CALCULATE);
            }

            conflictExpireTimes.add(conflictExpireTime);
        }
    }

    /** {@inheritDoc} */
    @Override public List<KeyCacheObject> keys() {
        return keys;
    }

    /** {@inheritDoc} */
    @Override public int size() {
        assert keys != null;

        return keys != null ? keys.size() : 0;
    }

    /** {@inheritDoc} */
    @Override public KeyCacheObject key(int idx) {
        return keys.get(idx);
    }

    /** {@inheritDoc} */
    @Override public List<?> values() {
        return op == TRANSFORM ? entryProcessors : vals;
    }

    /** {@inheritDoc} */
    @SuppressWarnings("unchecked")
    @Override public CacheObject value(int idx) {
        assert op == UPDATE : op;

        return vals.get(idx);
    }

    /** {@inheritDoc} */
    @SuppressWarnings("unchecked")
    @Override public EntryProcessor<Object, Object, Object> entryProcessor(int idx) {
        assert op == TRANSFORM : op;

        return entryProcessors.get(idx);
    }

    /** {@inheritDoc} */
    @Override public CacheObject writeValue(int idx) {
        if (vals != null)
            return vals.get(idx);

        return null;
    }

    /** {@inheritDoc} */
    @Override @Nullable public List<GridCacheVersion> conflictVersions() {
        return conflictVers;
    }

    /** {@inheritDoc} */
    @Override @Nullable public GridCacheVersion conflictVersion(int idx) {
        if (conflictVers != null) {
            assert idx >= 0 && idx < conflictVers.size();

            return conflictVers.get(idx);
        }

        return null;
    }

    /** {@inheritDoc} */
    @Override public long conflictTtl(int idx) {
        if (conflictTtls != null) {
            assert idx >= 0 && idx < conflictTtls.size();

            return conflictTtls.get(idx);
        }

        return CU.TTL_NOT_CHANGED;
    }

    /** {@inheritDoc} */
    @Override public long conflictExpireTime(int idx) {
        if (conflictExpireTimes != null) {
            assert idx >= 0 && idx < conflictExpireTimes.size();

            return conflictExpireTimes.get(idx);
        }

        return CU.EXPIRE_TIME_CALCULATE;
    }

    /** {@inheritDoc} */
    @Override @Nullable public Object[] invokeArguments() {
        return invokeArgs;
    }

    /** {@inheritDoc} */
<<<<<<< HEAD
    @Override public boolean fastMap() {
        return fastMap;
    }

    /** {@inheritDoc} */
    @Override public boolean topologyLocked() {
        return topLocked;
    }

    /** {@inheritDoc} */
    @Override public boolean clientRequest() {
        return clientReq;
    }

    /** {@inheritDoc} */
    @Override public boolean returnValue() {
        return retval;
    }

    /** {@inheritDoc} */
    @Override public boolean skipStore() {
        return skipStore;
    }

    /** {@inheritDoc} */
    @Override public boolean keepBinary() {
        return keepBinary;
    }

    /** {@inheritDoc} */
    @Override public boolean hasPrimary() {
        return hasPrimary;
    }

    /** {@inheritDoc} */
    @Override public boolean recovery() {
        return recovery;
    }

    /** {@inheritDoc} */
=======
>>>>>>> 48e78a99
    @Override @Nullable public CacheEntryPredicate[] filter() {
        return filter;
    }

    /** {@inheritDoc} */
    @Override public ExpiryPolicy expiry() {
        return expiryPlc;
    }

    /** {@inheritDoc} */
    @Override public void prepareMarshal(GridCacheSharedContext ctx) throws IgniteCheckedException {
        super.prepareMarshal(ctx);

        GridCacheContext cctx = ctx.cacheContext(cacheId);

        if (expiryPlc != null && expiryPlcBytes == null)
            expiryPlcBytes = CU.marshal(cctx, new IgniteExternalizableExpiryPolicy(expiryPlc));

        prepareMarshalCacheObjects(keys, cctx);

        if (filter != null) {
            boolean hasFilter = false;

            for (CacheEntryPredicate p : filter) {
                if (p != null) {
                    hasFilter = true;

                    p.prepareMarshal(cctx);
                }
            }

            if (!hasFilter)
                filter = null;
        }

        if (op == TRANSFORM) {
            // force addition of deployment info for entry processors if P2P is enabled globally.
            if (!addDepInfo && ctx.deploymentEnabled())
                addDepInfo = true;

            if (entryProcessorsBytes == null)
                entryProcessorsBytes = marshalCollection(entryProcessors, cctx);

            if (invokeArgsBytes == null)
                invokeArgsBytes = marshalInvokeArguments(invokeArgs, cctx);
        }
        else
            prepareMarshalCacheObjects(vals, cctx);
    }

    /** {@inheritDoc} */
    @Override public void finishUnmarshal(GridCacheSharedContext ctx, ClassLoader ldr) throws IgniteCheckedException {
        super.finishUnmarshal(ctx, ldr);

        GridCacheContext cctx = ctx.cacheContext(cacheId);

        if (expiryPlcBytes != null && expiryPlc == null)
            expiryPlc = U.unmarshal(ctx, expiryPlcBytes, U.resolveClassLoader(ldr, ctx.gridConfig()));

        finishUnmarshalCacheObjects(keys, cctx, ldr);

        if (filter != null) {
            for (CacheEntryPredicate p : filter) {
                if (p != null)
                    p.finishUnmarshal(cctx, ldr);
            }
        }

        if (op == TRANSFORM) {
            if (entryProcessors == null)
                entryProcessors = unmarshalCollection(entryProcessorsBytes, ctx, ldr);

            if (invokeArgs == null)
                invokeArgs = unmarshalInvokeArguments(invokeArgsBytes, ctx, ldr);
        }
        else
            finishUnmarshalCacheObjects(vals, cctx, ldr);
    }

    /** {@inheritDoc} */
    @Override public int partition() {
        assert !F.isEmpty(keys);

        return keys.get(0).partition();
    }

    /** {@inheritDoc} */
    @Override public boolean writeTo(ByteBuffer buf, MessageWriter writer) {
        writer.setBuffer(buf);

        if (!super.writeTo(buf, writer))
            return false;

        if (!writer.isHeaderWritten()) {
            if (!writer.writeHeader(directType(), fieldsCount()))
                return false;

            writer.onHeaderWritten();
        }

        switch (writer.state()) {
            case 10:
                if (!writer.writeMessage("conflictExpireTimes", conflictExpireTimes))
                    return false;

                writer.incrementState();

            case 11:
                if (!writer.writeMessage("conflictTtls", conflictTtls))
                    return false;

                writer.incrementState();

            case 12:
                if (!writer.writeCollection("conflictVers", conflictVers, MessageCollectionItemType.MSG))
                    return false;

                writer.incrementState();

            case 13:
                if (!writer.writeCollection("entryProcessorsBytes", entryProcessorsBytes, MessageCollectionItemType.BYTE_ARR))
                    return false;

                writer.incrementState();

            case 14:
                if (!writer.writeByteArray("expiryPlcBytes", expiryPlcBytes))
                    return false;

                writer.incrementState();

            case 15:
                if (!writer.writeObjectArray("filter", filter, MessageCollectionItemType.MSG))
                    return false;

                writer.incrementState();

            case 16:
                if (!writer.writeObjectArray("invokeArgsBytes", invokeArgsBytes, MessageCollectionItemType.BYTE_ARR))
                    return false;

                writer.incrementState();

            case 17:
                if (!writer.writeCollection("keys", keys, MessageCollectionItemType.MSG))
                    return false;

                writer.incrementState();

            case 18:
<<<<<<< HEAD
                if (!writer.writeBoolean("recovery", recovery))
                    return false;

                writer.incrementState();

            case 19:
                if (!writer.writeBoolean("retval", retval))
                    return false;

                writer.incrementState();

            case 20:
                if (!writer.writeBoolean("skipStore", skipStore))
                    return false;

                writer.incrementState();

            case 21:
                if (!writer.writeUuid("subjId", subjId))
                    return false;

                writer.incrementState();

            case 22:
                if (!writer.writeByte("syncMode", syncMode != null ? (byte)syncMode.ordinal() : -1))
                    return false;

                writer.incrementState();

            case 23:
                if (!writer.writeInt("taskNameHash", taskNameHash))
                    return false;

                writer.incrementState();

            case 24:
                if (!writer.writeBoolean("topLocked", topLocked))
                    return false;

                writer.incrementState();

            case 25:
                if (!writer.writeMessage("topVer", topVer))
                    return false;

                writer.incrementState();

            case 26:
                if (!writer.writeMessage("updateVer", updateVer))
=======
                if (!writer.writeCollection("vals", vals, MessageCollectionItemType.MSG))
>>>>>>> 48e78a99
                    return false;

                writer.incrementState();

            case 27:
                if (!writer.writeCollection("vals", vals, MessageCollectionItemType.MSG))
                    return false;

                writer.incrementState();
        }

        return true;
    }

    /** {@inheritDoc} */
    @Override public boolean readFrom(ByteBuffer buf, MessageReader reader) {
        reader.setBuffer(buf);

        if (!reader.beforeMessageRead())
            return false;

        if (!super.readFrom(buf, reader))
            return false;

        switch (reader.state()) {
            case 10:
                conflictExpireTimes = reader.readMessage("conflictExpireTimes");

                if (!reader.isLastRead())
                    return false;

                reader.incrementState();

            case 11:
                conflictTtls = reader.readMessage("conflictTtls");

                if (!reader.isLastRead())
                    return false;

                reader.incrementState();

            case 12:
                conflictVers = reader.readCollection("conflictVers", MessageCollectionItemType.MSG);

                if (!reader.isLastRead())
                    return false;

                reader.incrementState();

            case 13:
                entryProcessorsBytes = reader.readCollection("entryProcessorsBytes", MessageCollectionItemType.BYTE_ARR);

                if (!reader.isLastRead())
                    return false;

                reader.incrementState();

            case 14:
                expiryPlcBytes = reader.readByteArray("expiryPlcBytes");

                if (!reader.isLastRead())
                    return false;

                reader.incrementState();

            case 15:
                filter = reader.readObjectArray("filter", MessageCollectionItemType.MSG, CacheEntryPredicate.class);

                if (!reader.isLastRead())
                    return false;

                reader.incrementState();

            case 16:
                invokeArgsBytes = reader.readObjectArray("invokeArgsBytes", MessageCollectionItemType.BYTE_ARR, byte[].class);

                if (!reader.isLastRead())
                    return false;

                reader.incrementState();

            case 17:
                keys = reader.readCollection("keys", MessageCollectionItemType.MSG);

                if (!reader.isLastRead())
                    return false;

                reader.incrementState();

            case 18:
<<<<<<< HEAD
                recovery = reader.readBoolean("recovery");

                if (!reader.isLastRead())
                    return false;

                reader.incrementState();

            case 19:
                retval = reader.readBoolean("retval");

                if (!reader.isLastRead())
                    return false;

                reader.incrementState();

            case 20:
                skipStore = reader.readBoolean("skipStore");

                if (!reader.isLastRead())
                    return false;

                reader.incrementState();

            case 21:
                subjId = reader.readUuid("subjId");

                if (!reader.isLastRead())
                    return false;

                reader.incrementState();

            case 22:
                byte syncModeOrd;

                syncModeOrd = reader.readByte("syncMode");

                if (!reader.isLastRead())
                    return false;

                syncMode = CacheWriteSynchronizationMode.fromOrdinal(syncModeOrd);

                reader.incrementState();

            case 23:
                taskNameHash = reader.readInt("taskNameHash");

                if (!reader.isLastRead())
                    return false;

                reader.incrementState();

            case 24:
                topLocked = reader.readBoolean("topLocked");

                if (!reader.isLastRead())
                    return false;

                reader.incrementState();

            case 25:
                topVer = reader.readMessage("topVer");

                if (!reader.isLastRead())
                    return false;

                reader.incrementState();

            case 26:
                updateVer = reader.readMessage("updateVer");

                if (!reader.isLastRead())
                    return false;

                reader.incrementState();

            case 27:
=======
>>>>>>> 48e78a99
                vals = reader.readCollection("vals", MessageCollectionItemType.MSG);

                if (!reader.isLastRead())
                    return false;

                reader.incrementState();
        }

        return reader.afterMessageRead(GridNearAtomicFullUpdateRequest.class);
    }

    /** {@inheritDoc} */
    @Override public void cleanup(boolean clearKeys) {
        vals = null;
        entryProcessors = null;
        entryProcessorsBytes = null;
        invokeArgs = null;
        invokeArgsBytes = null;

        if (clearKeys)
            keys = null;
    }

    /** {@inheritDoc} */
    @Override public byte directType() {
        return 40;
    }

    /** {@inheritDoc} */
    @Override public byte fieldsCount() {
<<<<<<< HEAD
        return 28;
=======
        return 19;
>>>>>>> 48e78a99
    }

    /** {@inheritDoc} */
    @Override public String toString() {
        return S.toString(GridNearAtomicFullUpdateRequest.class, this,
            "filter", Arrays.toString(filter),
            "parent", super.toString());
    }
}<|MERGE_RESOLUTION|>--- conflicted
+++ resolved
@@ -61,62 +61,6 @@
     /** */
     private static final long serialVersionUID = 0L;
 
-<<<<<<< HEAD
-    /** Target node ID. */
-    @GridDirectTransient
-    private UUID nodeId;
-
-    /** Future version. */
-    private GridCacheVersion futVer;
-
-    /** Update version. Set to non-null if fastMap is {@code true}. */
-    private GridCacheVersion updateVer;
-
-    /** Topology version. */
-    private AffinityTopologyVersion topVer;
-
-    /** Write synchronization mode. */
-    private CacheWriteSynchronizationMode syncMode;
-
-    /** Update operation. */
-    private GridCacheOperation op;
-
-    /** Subject ID. */
-    protected UUID subjId;
-
-    /** Task name hash. */
-    protected int taskNameHash;
-
-    /** */
-    @GridDirectTransient
-    private GridNearAtomicUpdateResponse res;
-
-    /** Fast map flag. */
-    protected boolean fastMap;
-
-    /** Topology locked flag. Set if atomic update is performed inside TX or explicit lock. */
-    protected boolean topLocked;
-
-    /** Flag indicating whether request contains primary keys. */
-    protected boolean hasPrimary;
-
-    /** Skip write-through to a persistent storage. */
-    protected boolean skipStore;
-
-    /** */
-    protected boolean clientReq;
-
-    /** Keep binary flag. */
-    protected boolean keepBinary;
-
-    /** Return value flag. */
-    protected boolean retval;
-
-    /** */
-    protected boolean recovery;
-
-=======
->>>>>>> 48e78a99
     /** Keys to update. */
     @GridToStringInclude
     @GridDirectCollection(KeyCacheObject.class)
@@ -210,11 +154,7 @@
         boolean needPrimaryRes,
         boolean skipStore,
         boolean keepBinary,
-<<<<<<< HEAD
         boolean recovery,
-        boolean clientReq,
-=======
->>>>>>> 48e78a99
         boolean addDepInfo,
         int maxEntryCnt
     ) {
@@ -231,20 +171,11 @@
             needPrimaryRes,
             skipStore,
             keepBinary,
+            recovery,
             addDepInfo);
         this.expiryPlc = expiryPlc;
         this.invokeArgs = invokeArgs;
         this.filter = filter;
-<<<<<<< HEAD
-        this.subjId = subjId;
-        this.taskNameHash = taskNameHash;
-        this.skipStore = skipStore;
-        this.keepBinary = keepBinary;
-        this.recovery = recovery;
-        this.clientReq = clientReq;
-        this.addDepInfo = addDepInfo;
-=======
->>>>>>> 48e78a99
 
         // By default ArrayList expands to array of 10 elements on first add. We cannot guess how many entries
         // will be added to request because of unknown affinity distribution. However, we DO KNOW how many keys
@@ -415,49 +346,6 @@
     }
 
     /** {@inheritDoc} */
-<<<<<<< HEAD
-    @Override public boolean fastMap() {
-        return fastMap;
-    }
-
-    /** {@inheritDoc} */
-    @Override public boolean topologyLocked() {
-        return topLocked;
-    }
-
-    /** {@inheritDoc} */
-    @Override public boolean clientRequest() {
-        return clientReq;
-    }
-
-    /** {@inheritDoc} */
-    @Override public boolean returnValue() {
-        return retval;
-    }
-
-    /** {@inheritDoc} */
-    @Override public boolean skipStore() {
-        return skipStore;
-    }
-
-    /** {@inheritDoc} */
-    @Override public boolean keepBinary() {
-        return keepBinary;
-    }
-
-    /** {@inheritDoc} */
-    @Override public boolean hasPrimary() {
-        return hasPrimary;
-    }
-
-    /** {@inheritDoc} */
-    @Override public boolean recovery() {
-        return recovery;
-    }
-
-    /** {@inheritDoc} */
-=======
->>>>>>> 48e78a99
     @Override @Nullable public CacheEntryPredicate[] filter() {
         return filter;
     }
@@ -608,64 +496,6 @@
                 writer.incrementState();
 
             case 18:
-<<<<<<< HEAD
-                if (!writer.writeBoolean("recovery", recovery))
-                    return false;
-
-                writer.incrementState();
-
-            case 19:
-                if (!writer.writeBoolean("retval", retval))
-                    return false;
-
-                writer.incrementState();
-
-            case 20:
-                if (!writer.writeBoolean("skipStore", skipStore))
-                    return false;
-
-                writer.incrementState();
-
-            case 21:
-                if (!writer.writeUuid("subjId", subjId))
-                    return false;
-
-                writer.incrementState();
-
-            case 22:
-                if (!writer.writeByte("syncMode", syncMode != null ? (byte)syncMode.ordinal() : -1))
-                    return false;
-
-                writer.incrementState();
-
-            case 23:
-                if (!writer.writeInt("taskNameHash", taskNameHash))
-                    return false;
-
-                writer.incrementState();
-
-            case 24:
-                if (!writer.writeBoolean("topLocked", topLocked))
-                    return false;
-
-                writer.incrementState();
-
-            case 25:
-                if (!writer.writeMessage("topVer", topVer))
-                    return false;
-
-                writer.incrementState();
-
-            case 26:
-                if (!writer.writeMessage("updateVer", updateVer))
-=======
-                if (!writer.writeCollection("vals", vals, MessageCollectionItemType.MSG))
->>>>>>> 48e78a99
-                    return false;
-
-                writer.incrementState();
-
-            case 27:
                 if (!writer.writeCollection("vals", vals, MessageCollectionItemType.MSG))
                     return false;
 
@@ -751,85 +581,6 @@
                 reader.incrementState();
 
             case 18:
-<<<<<<< HEAD
-                recovery = reader.readBoolean("recovery");
-
-                if (!reader.isLastRead())
-                    return false;
-
-                reader.incrementState();
-
-            case 19:
-                retval = reader.readBoolean("retval");
-
-                if (!reader.isLastRead())
-                    return false;
-
-                reader.incrementState();
-
-            case 20:
-                skipStore = reader.readBoolean("skipStore");
-
-                if (!reader.isLastRead())
-                    return false;
-
-                reader.incrementState();
-
-            case 21:
-                subjId = reader.readUuid("subjId");
-
-                if (!reader.isLastRead())
-                    return false;
-
-                reader.incrementState();
-
-            case 22:
-                byte syncModeOrd;
-
-                syncModeOrd = reader.readByte("syncMode");
-
-                if (!reader.isLastRead())
-                    return false;
-
-                syncMode = CacheWriteSynchronizationMode.fromOrdinal(syncModeOrd);
-
-                reader.incrementState();
-
-            case 23:
-                taskNameHash = reader.readInt("taskNameHash");
-
-                if (!reader.isLastRead())
-                    return false;
-
-                reader.incrementState();
-
-            case 24:
-                topLocked = reader.readBoolean("topLocked");
-
-                if (!reader.isLastRead())
-                    return false;
-
-                reader.incrementState();
-
-            case 25:
-                topVer = reader.readMessage("topVer");
-
-                if (!reader.isLastRead())
-                    return false;
-
-                reader.incrementState();
-
-            case 26:
-                updateVer = reader.readMessage("updateVer");
-
-                if (!reader.isLastRead())
-                    return false;
-
-                reader.incrementState();
-
-            case 27:
-=======
->>>>>>> 48e78a99
                 vals = reader.readCollection("vals", MessageCollectionItemType.MSG);
 
                 if (!reader.isLastRead())
@@ -860,11 +611,7 @@
 
     /** {@inheritDoc} */
     @Override public byte fieldsCount() {
-<<<<<<< HEAD
-        return 28;
-=======
         return 19;
->>>>>>> 48e78a99
     }
 
     /** {@inheritDoc} */
