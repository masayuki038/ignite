--- conflicted
+++ resolved
@@ -489,17 +489,7 @@
     ) {
         assert entries != null;
 
-<<<<<<< HEAD
-        if (remaps >= MAX_REMAP_CNT) {
-            resFut.onDone(new IgniteCheckedException("Failed to finish operation (too many remaps): " + remaps));
-
-            return;
-        }
-
         Map<ClusterNode, Collection<IgniteDataLoaderEntry>> mappings = new HashMap<>();
-=======
-        Map<ClusterNode, Collection<Map.Entry<K, V>>> mappings = new HashMap<>();
->>>>>>> b2675bc3
 
         boolean initPda = ctx.deploy().enabled() && jobPda == null;
 
